--- conflicted
+++ resolved
@@ -56,8 +56,6 @@
     : public CuSparseSpMatDescriptor {
  public:
   explicit CuSparseSpMatCsrDescriptor(const Tensor& input);
-<<<<<<< HEAD
-=======
 
 #if defined(CUDA_VERSION) && CUDA_VERSION >= 11000
   std::tuple<int64_t, int64_t, int64_t> get_size() {
@@ -142,7 +140,6 @@
     TORCH_CUDASPARSE_CHECK(cusparseSpGEMM_createDescr(&raw_descriptor));
     descriptor_.reset(raw_descriptor);
   }
->>>>>>> fae1c0a4
 };
 #endif
 
