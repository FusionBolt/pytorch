--- conflicted
+++ resolved
@@ -17,10 +17,6 @@
   see NOTE [TORCH_ASSERT_ONLY_METHOD_OPERATORS].
 #endif
 
-<<<<<<< HEAD
-#include <ATen/ops/from_blob.h>
-#include <ATen/ops/tensor.h>
-=======
 // NOTE: [TORCH_ASSERT_ONLY_METHOD_OPERATORS]
 //
 // In ATen, certain generated headers files include the definitions of
@@ -49,7 +45,9 @@
 //
 // to the top of your source file. This way any time the non-specific
 // headers are included, the compiler will error out.
->>>>>>> c34eea2e
+
+#include <ATen/ops/from_blob.h>
+#include <ATen/ops/tensor.h>
 
 ${Functions_includes}
 
