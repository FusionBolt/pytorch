def define_rules(rules):
    rules.package(default_visibility = ["//:__subpackages__"])

    rules.cc_library(
        name = "Array",
        hdrs = ["Array.h"],
        srcs = ["Array.cpp"],
        deps = [":C++17"],
    )

    rules.cc_library(
        name = "C++17",
        hdrs = ["C++17.h"],
        srcs = ["C++17.cpp"],
        deps = ["//c10/macros:Macros"],
    )

    rules.cc_library(
        name = "LeftRight",
        hdrs = ["LeftRight.h"],
        srcs = ["LeftRight.cpp"],
        deps = ["//c10/macros:Macros"],
    )

    # Temporary targets to export the headers and sources that are not
    # in libraries but are still needed for the //:c10 target that we
    # are slowly replacing.

    rules.filegroup(
        name = "headers",
<<<<<<< HEAD
        srcs = rules.glob(
            ["*.h"],
            exclude=[
                "Array.h",
                "C++17.h",
                "LeftRight.h",
            ]),
=======
        srcs = rules.glob(["*.h"]),
>>>>>>> cc30cbc1
        visibility = ["//:__pkg__"],
    )

    rules.filegroup(
        name = "sources",
        srcs = rules.glob(
            ["*.cpp"],
            exclude=[
                "Array.cpp",
                "C++17.cpp",
                "LeftRight.cpp",
            ],
        ),
        visibility = ["//:__pkg__"],
    )<|MERGE_RESOLUTION|>--- conflicted
+++ resolved
@@ -28,17 +28,7 @@
 
     rules.filegroup(
         name = "headers",
-<<<<<<< HEAD
-        srcs = rules.glob(
-            ["*.h"],
-            exclude=[
-                "Array.h",
-                "C++17.h",
-                "LeftRight.h",
-            ]),
-=======
         srcs = rules.glob(["*.h"]),
->>>>>>> cc30cbc1
         visibility = ["//:__pkg__"],
     )
 
