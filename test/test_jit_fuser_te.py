import operator
import unittest
import contextlib
import math
import torch
import torch.nn.functional as F
from torch.testing import FileCheck
from typing import List

# these needs to be set before `common_utils`
# infers `GRAPH_EXECUTOR`.
# this file **requires** these settings
# and setting them after `GRAPH_EXECUTOR` is
# inferred erroneously runs or skips
# some tests
torch._C._jit_set_profiling_executor(True)
torch._C._jit_set_profiling_mode(True)

from torch.testing._internal.common_utils import run_tests, ProfilingMode, GRAPH_EXECUTOR, \
    enable_profiling_mode_for_profiling_tests, TestCase
from torch.testing._internal.jit_utils import JitTestCase, \
    RUN_CUDA, RUN_CUDA_HALF, RUN_CUDA_MULTI_GPU, warmup_backward, set_fusion_group_inlining

from torch.testing._internal.common_methods_invocations import op_db
from torch.testing._internal.common_device_type import ops, onlyCPU, instantiate_device_type_tests

from textwrap import dedent
from itertools import product, permutations

from test_jit import backward_graph, get_lstm_inputs, get_milstm_inputs, \
    LSTMCellC, LSTMCellF, LSTMCellS, MiLSTMCell

from jit.test_fuser_common import TestFuserCommon  # noqa: F401

FUSION_GROUP = 'prim::TensorExprGroup'
LLVM_ENABLED = torch._C._llvm_enabled()

def strip_profiling_nodes(nodes):
    profiling_opcodes = set(['prim::BailoutTemplate', 'prim::BailOut'])
    return [n for n in nodes if n.kind() not in profiling_opcodes]

def warmup_forward(f, *args, profiling_count=2):
    for i in range(profiling_count):
        results = f(*args)

    return results

@contextlib.contextmanager
def texpr_reductions_enabled():
    old = torch._C._jit_set_texpr_reductions_enabled(True)
    try:
        yield
    finally:
        torch._C._jit_set_texpr_reductions_enabled(old)

@contextlib.contextmanager
def inline_fusion_groups():
    old_inlining = torch._C._debug_get_fusion_group_inlining()
    torch._C._debug_set_fusion_group_inlining(True)
    try:
        yield
    finally:
        torch._C._debug_set_fusion_group_inlining(old_inlining)

class TestTEFuser(JitTestCase):
    def setUp(self):
        self.old_cpu_fuser_state = torch._C._jit_can_fuse_on_cpu()
        self.old_must_use_cpu_state = torch._C._jit_get_te_must_use_llvm_cpu()
        self.old_gpu_fuser_state = torch._C._jit_can_fuse_on_gpu()

        torch._C._jit_override_can_fuse_on_cpu(True)
        # TODO: force LLVM. need to add it to asan, mac, windows builds + sandcastle
        # torch._C._jit_set_te_must_use_llvm_cpu(True)
        torch._C._jit_override_can_fuse_on_gpu(True)

        self.old_profiling_executor = torch._C._jit_set_profiling_executor(True)
        self.old_profiling_mode = torch._C._jit_set_profiling_mode(True)

        self.old_fusion_inlining = torch._C._debug_get_fusion_group_inlining()
        torch._C._debug_set_fusion_group_inlining(False)

        self.texpr_fuser_state = torch._C._jit_texpr_fuser_enabled()
        torch._C._jit_set_texpr_fuser_enabled(True)

        self.old_te_must_use_llvm_cpu = torch._C._jit_get_te_must_use_llvm_cpu()
        torch._C._jit_set_te_must_use_llvm_cpu(False)

        self.devices = ['cpu'] if not torch.cuda.is_available() else ['cpu', 'cuda']
        self.int_dtypes = [
            torch.int8,
            torch.int16,
            torch.int32,
            torch.int64,
            torch.bool,
        ]
        self.fp_dtypes = [
            torch.float16,
            torch.float32,
            torch.float64,
            torch.bfloat16,
        ]
        self.dtypes = self.int_dtypes + self.fp_dtypes

    def tearDown(self):
        torch._C._jit_set_profiling_executor(self.old_profiling_executor)
        torch._C._jit_set_profiling_mode(self.old_profiling_mode)

        torch._C._jit_override_can_fuse_on_gpu(self.old_gpu_fuser_state)
        torch._C._jit_override_can_fuse_on_cpu(self.old_cpu_fuser_state)
        torch._C._jit_set_te_must_use_llvm_cpu(self.old_must_use_cpu_state)
        torch._C._debug_set_fusion_group_inlining(self.old_fusion_inlining)

        torch._C._jit_set_texpr_fuser_enabled(self.texpr_fuser_state)
        torch._C._jit_set_te_must_use_llvm_cpu(self.old_te_must_use_llvm_cpu)

    def assertLastGraphAllFused(self):
        self.assertAllFused(torch.jit.last_executed_optimized_graph())

    def findFusionGroups(self, graph):
        result = []
        for n in graph.nodes():
            if n.kind() == FUSION_GROUP:
                result.append(n.g('Subgraph'))
                continue
            for block in n.blocks():
                result += self.findFusionGroups(block)
        return result

    def test_typecheck(self):
        a = torch.ones(1)

        def fused_kernel(a, b):
            return (a + b) * 2.

        scripted = self.checkScript(fused_kernel, (a, a))
        graph = scripted.graph_for(a, a)
        # double check we fused
        fusion_groups = self.findFusionGroups(graph)
        self.assertEqual(len(fusion_groups), 1)
        # we use a bigger tensor now (size 2)
        # if we won't trigger a recompilation
        # we will still create a tensor up to (size 1)
        # if the type check fails
        a = torch.ones(2)
        # shape changed if we don't trigger recompilation
        # we would compute the wrong result silently
        self.assertEqual(scripted(a, a), fused_kernel(a, a))

    def test_sum_simple(self):
        def func(x):
            x2 = x * x
            return x2.sum()

        with texpr_reductions_enabled():
            a = torch.tensor(list(x for x in range(0, 15)), dtype=torch.float, device='cpu')
            a = a.reshape(5, 3)
            scripted = self.checkScript(func, (a,))
            self.assertLastGraphAllFused()

    def test_nop(self):
        pass

    def test_sum_dim(self):
        def func(x):
            return x.sum((0, )) * 2

        def func_neg(x):
            return x.sum((-2, )) * 2

        with texpr_reductions_enabled():
            a = torch.tensor(list(x for x in range(0, 15)), dtype=torch.float, device='cpu')
            a = a.reshape(5, 3)
            scripted = self.checkScript(func, (a,))
            self.assertLastGraphAllFused()
            scripted = self.checkScript(func_neg, (a,))
            self.assertLastGraphAllFused()

    def test_sum_keepdim_cast(self):
        def func(x):
            return x.sum((0, ), keepdim=True, dtype=torch.double) * 2

        with texpr_reductions_enabled():
            a = torch.tensor(list(x for x in range(0, 15)), dtype=torch.float, device='cpu')
            a = a.reshape(5, 3)

            self.checkScript(func, (a,))
            self.assertLastGraphAllFused()

    def test_abs(self):
        for device in self.devices:
            def func(x):
                return x.abs() * 2

            a = torch.randn(5, device=device)
            scripted = self.checkScript(func, (a,))
            self.assertLastGraphAllFused()

    def test_unsqueeze_size_calculation(self):
        for device in self.devices:
            def foo(b, d):
                x = d.unsqueeze(1)
                y = x * 42.
                z = b + y
                r = z / 42.
                return r

            inputs = (torch.rand(20, 28, device=device, requires_grad=True), torch.rand(20, device=device))
            scripted = self.checkScript(foo, inputs)
            self.assertAllFused(scripted.graph_for(*inputs))

    def test_zero_element_tensors(self):
        for device in self.devices:
            def decode(sin_t, cos_t):
                theta = torch.atan2(sin_t.float(), cos_t.float())
                return theta

            sin = torch.zeros(0, device=device)
            cos = torch.zeros(0, device=device)
            inputs = [sin, cos]
            ge = self.checkScript(decode, inputs)

    def test_arg_configurations_smoke(self):
        # A smoke test to make sure we won't use the same kernel for contiguous
        # and non-contiguous arguments.
        # TODO: add optionally enabled debug counters to the fuser to verify
        #       that we really can tell the difference between configurations
        for device in self.devices:
            def f(x, y):
                z1, z2 = (x + y).chunk(2, dim=1)
                return z1 * z2

            x = torch.randn(4, 4, dtype=torch.float, device=device)
            y = torch.randn(4, 4, dtype=torch.float, device=device)
            traced_f = torch.jit.trace(f, (x, y,))
            self.assertEqual(traced_f(x.t().contiguous(), y), traced_f(x.t(), y))

    def test_broadcast(self):
        for device in self.devices:
            def scaleshift(x, scale, shift):
                return x * scale + shift

            inputs = [
                torch.randn(4, 4, dtype=torch.float, device=device),
                torch.randn(4, dtype=torch.float, device=device),
                torch.randn(4, dtype=torch.float, device=device),
            ]
            self.checkScript(scaleshift, inputs)

    @unittest.skipIf(not RUN_CUDA, "fuser requires CUDA")
    @unittest.skipIf(not RUN_CUDA_HALF, "no half support")
    @unittest.skipIf(GRAPH_EXECUTOR != ProfilingMode.LEGACY, "no half support with profiling on")
    def test_cuda_half(self):
        x = torch.randn(4, 4, dtype=torch.half, device='cuda')
        y = torch.randn(4, 4, dtype=torch.half, device='cuda')

        funcs = [
            self.fn_test_comparison_gt_lt,
            self.fn_test_relu,
            self.fn_test_exp
        ]

        # Note: Non fused inputs must be float to prevent loss of precision
        inputs = (x.float(), y.float())
        fusion_inputs = (x, y)
        for fn in funcs:
            local_inputs = [t.clone().requires_grad_() for t in inputs]
            local_fusion_inputs = [t.clone().requires_grad_() for t in fusion_inputs]

            # Verifies outputs
            fusion = torch.jit.trace(fn, local_fusion_inputs, check_trace=False)
            outputs = fn(*local_inputs)
            fusion_outputs = fusion(*local_fusion_inputs)
            outputs_half = [t.half() for t in outputs]
            self.assertEqual(outputs_half, fusion_outputs)

            # Verifies gradients
            for output, fusion_output in zip(outputs_half, fusion_outputs):
                grads = torch.autograd.grad(
                    output.float().sum(), local_inputs, allow_unused=True, retain_graph=True)
                fusion_grads = torch.autograd.grad(
                    fusion_output.sum(), local_fusion_inputs, allow_unused=True, retain_graph=True)
                grads_half = [t.half() for t in grads]
                self.assertEqual(grads_half, fusion_grads)

    def test_checks_cat_inputs(self):
        # single fusion node causes error
        with set_fusion_group_inlining(True):
            for device in self.devices:
                # We shouldn't treat cat nodes as broadcasting. All their inputs
                # need to be checked for having the same map size, before we can
                # run the kernel.
                def f(x, y):
                    return torch.cat([x + 2 * x + x ** 2, y + 4 * y + y ** 3], dim=0)

                # NOTE: y is broadcastable to x, but output of f(x, y) should have
                # shape 3x4, and not 4x4.
                x = torch.randn(2, 4, dtype=torch.float, device=device)
                y = torch.randn(1, 4, dtype=torch.float, device=device)

                scripted = self.checkScript(f, (x, y))
                self.assertEqual(scripted(x, y).shape, (3, 4))
                self.assertAllFused(scripted.graph_for(x, y))

    def test_chunk(self):
        for device in self.devices:
            def fn(x):
                a, b, c = x.chunk(3, 1)
                return a * b + c

            inputs = [torch.randn(10, 6, dtype=torch.float, device=device)]

            self.checkScript(fn, inputs)
            self.assertLastGraphAllFused()

    def test_chunk_correctness(self):
        for device in self.devices:
            def chunk_4_0(x):
                x0, x1, x2, x3 = x.chunk(4, 0)
                return x0 + x1 + x2 + x3

            def chunk_4_1(x):
                x0, x1, x2, x3 = x.chunk(4, 1)
                return x0 + x1 + x2 + x3

            def chunk_4_last(x):
                x0, x1, x2, x3 = x.chunk(4, 2)
                return x0 + x1 + x2 + x3

            fns = [chunk_4_0, chunk_4_1, chunk_4_last]
            tensors = [
                # splitSize = 1
                torch.randn(4, 4, 4, dtype=torch.float, device=device),

                # contiguous case
                torch.randn(12, 8, 16, dtype=torch.float, device=device),

                # non-contiguous case
                torch.randn(12, 8, 16, dtype=torch.float, device=device).transpose(1, 2),
            ]

            for tensor in tensors:
                for fn in fns:
                    self.checkScript(fn, [tensor])
                    self.assertLastGraphAllFused()

    def test_chunk_distributes(self):
        for device in self.devices:
            def f(x, y):
                z1, z2 = (x + y).chunk(2, dim=1)
                return z1 * z2

            x = torch.randn(4, 4, dtype=torch.float, device=device)
            y = torch.randn(4, 4, dtype=torch.float, device=device)

            ge = self.checkTrace(f, (x, y))
            graph = ge.graph_for(x, y)
            # XXX: The old fuser does broadcast_tensors but the new fuser doesn't.
            # FileCheck().check("broadcast_tensors").check('with ' + FUSION_GROUP + '_') \
            #     .check_count('ConstantChunk', 2, exactly=True).run(str(graph))
            FileCheck().check("with " + FUSION_GROUP + "_").check_count(
                "ConstantChunk", 1, exactly=True
            ).run(str(graph))

    def test_chunk_motion_deduplicates_inputs(self):
        for device in self.devices:
            def func1(x):
                z = x * x
                z0, z1 = z.chunk(2)
                return z0 * z1

            def func2(x):
                z = x * x * x
                z0, z1 = z.chunk(2)
                return z0 * z1

            inputs = [
                torch.tensor([1.1, 1.2], device=device, dtype=torch.float),
            ]
            for func in [func1, func2]:
                self.checkScript(func, inputs)
                self.assertLastGraphAllFused()

    def test_chunk_multiple(self):
        for device in self.devices:
            # The arguments are intentionally used out of order as a test to see
            # if the fusion compiler adds extra args in the correct order
            def fn(s, x, y, z):
                z1, z2 = z.chunk(2, 2)
                x1, x2, x3 = x.chunk(3, 1)
                y1, y2 = y.chunk(2, 0)
                return s + x1 + x2 + x3 + y1 + y2 + z1 + z2

            inputs = [
                torch.randn(5, 2, 3, dtype=torch.float, device=device),
                torch.randn(5, 6, 3, dtype=torch.float, device=device),
                torch.randn(10, 2, 3, dtype=torch.float, device=device),
                torch.randn(5, 2, 6, dtype=torch.float, device=device),
            ]

            ge = self.checkScript(fn, inputs)
            self.assertAllFused(ge.graph_for(*inputs))

    def test_minmax(self):
        for device in self.devices:
            def tmax(a, b):
                return torch.max(2 * a, b)

            def tmin(a, b):
                return torch.min(2 * a, b)

            a = torch.randn(4, 4, dtype=torch.float)
            b = torch.randn(4, 4, dtype=torch.float)
            nan = torch.tensor(float('nan'), dtype=torch.float)

            for f, inputs, device in product(
                    (tmax, tmin),
                    ([a, b], [a, nan], [b, nan]),
                    self.devices):
                inputs = [t.to(device) for t in inputs]
                s = self.checkScript(f, inputs)
                self.assertAllFused(s.graph_for(*inputs))

    def test_clamp(self):
        for device in self.devices:
            def func2(a, b):
                return torch.clamp(a + b, min=0, max=2)

            def funcInf(a, b):
                return torch.clamp(a + b, min=0, max=float('inf'))

            def funcNegInf(a, b):
                return torch.clamp(a + b, min=float('-inf'), max=0)

            def funcOptMin(a, b):
                return torch.clamp(a + b, max=2)

            def funcOptMax(a, b):
                return torch.clamp(a + b, min=0)

            a = torch.randn(4, 4, dtype=torch.float, device=device, requires_grad=True)
            b = torch.randn(4, 4, dtype=torch.float, device=device)
            nan = torch.tensor(float('nan'), dtype=torch.float, device=device)

            funcs = (func2, funcInf, funcNegInf, funcOptMin, funcOptMax)
            for f, inputs in product(funcs, [[a, b], [a, nan]]):
                inp1, inp2 = inputs
                s = self.checkScript(f, (inp1, inp2), profiling=ProfilingMode.PROFILING)
                self.assertAllFused(s.graph_for(inp1, inp2), except_for={'aten::size', 'aten::_size_if_not_equal'})
                c = s(inp1, inp2)
                with enable_profiling_mode_for_profiling_tests():
                    warmup_backward(c.sum())
                graph = backward_graph(s)
                self.assertAllFused(graph, except_for={'aten::Float', 'aten::_grad_sum_to_size'})

    def test_clamp_double(self):
        for device in self.devices:
            def clamp_double(x, eta: float):
                return 1 - x.clamp(eta, 1 - eta)

            x = torch.tensor([1.0, 1.0], dtype=torch.double, device=device)
            eta = 1e-9
            s = self.checkScript(clamp_double, (x, eta), profiling=ProfilingMode.PROFILING, atol=1e-10, rtol=1e-5)
            self.assertAllFused(s.graph_for(x, eta))

    def test_clamp_int(self):
        for device in self.devices:
            def clamp_int(x, eta: int):
                return x.clamp(0, eta)

            x = torch.tensor([1, 1], device=device)
            eta = 1 << 32
            s = self.checkScript(clamp_int, (x, eta), profiling=ProfilingMode.PROFILING)
            self.assertAllFused(s.graph_for(x, eta))

    def test_add_bool(self):
        sizes = [(1,), (2,), (4, 4)]
        for device, size in product(self.devices, sizes):
            def f(x, y, z):
                return x + y + z

            x = torch.randint(0, 2, size, dtype=torch.bool, device=device)
            y = torch.randint(0, 2, size, dtype=torch.bool, device=device)
            z = torch.randint(0, 2, size, dtype=torch.bool, device=device)
            ge = self.checkTrace(f, (x, y, z), inputs_require_grads=False)
            self.assertAllFused(ge.graph_for(x, y, z))

    def test_mul_bool(self):
        for device in self.devices:
            def f(x, y, z):
                return x * y * z

            x = torch.randint(0, 2, (4, 4), dtype=torch.bool, device=device)
            y = torch.randint(0, 2, (4, 4), dtype=torch.bool, device=device)
            z = torch.randint(0, 2, (4, 4), dtype=torch.bool, device=device)

            ge = self.checkTrace(f, (x, y, z), inputs_require_grads=False)
            self.assertAllFused(ge.graph_for(x, y, z))

    def test_div_bool(self):
        for device in self.devices:
            def f(x, y, z):
                return (x + y) / z

            x = torch.randint(0, 2, (4, 4), dtype=torch.bool, device=device)
            y = torch.randint(0, 2, (4, 4), dtype=torch.bool, device=device)
            z = torch.ones_like(x, dtype=torch.bool, device=device)

            ge = self.checkTrace(f, (x, y, z), inputs_require_grads=False)
            self.assertAllFused(ge.graph_for(x, y, z))

    def test_bitwise_ops(self):
        def apply(fn):
            return lambda x, y, z: fn(fn(x, y), z)

        binary_ops = [
            operator.__and__,
            operator.__or__,
            operator.__xor__,
            operator.__lshift__,
            operator.__rshift__,
        ]
        devices = self.devices
        for dtype, op, device in product(self.int_dtypes, binary_ops, devices):
            try:
                x = self.data_for(dtype, device)
                y = self.data_for(dtype, device)
                z = self.data_for(dtype, device)
                fn = apply(op)
                ref = fn(x, y, z)
            except Exception:
                # If eager mode doesn't support a dtype/op/device combo,
                # neither does the fuser.  Catch everything to avoid needing to
                # guess what errors might be thrown by eager.
                continue
            try:
                t = torch.jit.trace(fn, (x, y, z))
                self.assertEqual(ref, t(x, y, z))
                self.assertAllFused(t.graph_for(x, y, z))
            except Exception as e:
                raise RuntimeError(
                    " ".join(["Failed:", str(dtype), op.__name__, device])
                )

    def test_minmax_int_ops(self):
        def apply(fn):
            return lambda x, y, z: fn(fn(x, y), z)

        binary_ops = [
            torch.min,
            torch.max
        ]
        devices = self.devices
        for dtype, op, device in product(self.int_dtypes, binary_ops, devices):
            try:
                x = self.data_for(dtype, device)
                y = self.data_for(dtype, device)
                z = self.data_for(dtype, device)
                fn = apply(op)
                ref = fn(x, y, z)
            except Exception:
                # If eager mode doesn't support a dtype/op/device combo,
                # neither does the fuser.  Catch everything to avoid needing to
                # guess what errors might be thrown by eager.
                continue
            try:
                t = torch.jit.trace(fn, (x, y, z))
                self.assertEqual(ref, t(x, y, z))
                self.assertAllFused(t.graph_for(x, y, z))
            except Exception as e:
                raise RuntimeError(
                    " ".join(["Failed:", str(dtype), op.__name__, device])
                )

    def test_comparison_eq_ne(self):
        for device in self.devices:
            def f(x, y):
                mask = (x == 0).type_as(x)
                z = x * mask + y
                mask = (x != 0).type_as(x)
                z = z * mask + y
                return z

            x = torch.randn(4, 4, dtype=torch.float, device=device)
            y = torch.randn(4, 4, dtype=torch.float, device=device)

            ge = self.checkTrace(f, (x, y))
            self.assertAllFused(ge.graph_for(x, y))

    @staticmethod
    def fn_test_comparison_gt_lt(x, y):
        mask = (x > 0).type_as(x)
        z = x * mask + y
        mask = (x < 0).type_as(x)
        z = z * mask + y
        return z

    def test_comparison_gt_lt(self):
        for device in self.devices:
            x = torch.randn(4, 4, dtype=torch.float, device=device)
            y = torch.randn(4, 4, dtype=torch.float, device=device)

            ge = self.checkTrace(self.fn_test_comparison_gt_lt, (x, y))
            self.assertAllFused(ge.graph_for(x, y))

    def test_comparison_ge_le(self):
        for device in self.devices:
            def f(x, y):
                mask = (x >= 0).type_as(x)
                z = x * mask + y
                mask = (x <= 0).type_as(x)
                z = z * mask + y
                return z

            x = torch.randn(4, 4, dtype=torch.float, device=device)
            y = torch.randn(4, 4, dtype=torch.float, device=device)

            ge = self.checkTrace(f, (x, y))
            self.assertAllFused(ge.graph_for(x, y))
            x.requires_grad_(True)
            y.requires_grad_(True)
            self.assertAllFused(ge.graph_for(x, y), except_for=("aten::size", "prim::BroadcastSizes",
                                                                "aten::_size_if_not_equal"))

    def test_addcmul(self):
        for device in self.devices:
            t = torch.randn(1, 4, dtype=torch.float, device=device)
            t1 = torch.randn(4, 1, dtype=torch.float, device=device)
            t2 = torch.randn(1, 4, dtype=torch.float, device=device)

            def foo(t, t1, t2):
                return t.addcmul(t + 1, t2, value=0.1)

            ge = self.checkTrace(foo, (t, t1, t2), allow_unused=True)
            graph = ge.graph_for(t, t1, t2)
            fusion_groups = self.findFusionGroups(graph)
            self.assertEqual(len(fusion_groups), 1)
            FileCheck().check("aten::add(").check("aten::addcmul(").run(str(fusion_groups[0]))

    # TODO: We leak CUDA memory here because the traced graph holds onto a
    # constant-ified tensor. Since the Python-global CompilationUnit is alive
    # until the end of the process, the memory is effectively leaked.
    # Removed `_cuda` suffix from this test which disables leak-checking.
    # If this is a real problem, we'll need to revisit Torchscript Function
    # lifetimes in Python.
    def test_lerp(self):
        for device in self.devices:
            start = torch.randn(4, 1, dtype=torch.float, device=device)
            end = torch.randn(1, 4, dtype=torch.float, device=device)
            weight = torch.tensor(0.5, dtype=torch.float, device=device)

            # scalar weight overload
            def foo_weight_scalar(start, end):
                return torch.lerp(start + 1, end, 0.5)

            # tensor weight overload
            def foo_weight_tensor(start, end):
                return torch.lerp(start + 1, end, weight)

            ge_weight_scalar = self.checkTrace(foo_weight_scalar, (start, end))
            graph = ge_weight_scalar.graph_for(start, end)
            self.assertAllFused(graph)

            # TODO: uncomment when TE enables support for scalar tensors
            # ge_weight_tensor = self.checkTrace(foo_weight_tensor, (start, end))
            # graph = ge_weight_tensor.graph_for(start, end)
            # self.assertAllFused(graph)

    def test_concat(self):
        # disabling concat causes error with single concat node
        with set_fusion_group_inlining(True):
            for device in self.devices:
                hx = torch.randn(3, 20, dtype=torch.float, device=device)
                cx = torch.randn(3, 20, dtype=torch.float, device=device)

                def foo(hx, cx):
                    return torch.cat((hx + cx, hx * cx))

                ge = self.checkTrace(foo, (hx, cx))
                graph = ge.graph_for(hx, cx)
                self.assertAllFused(graph)
                # XXX: TE fuser can handle concats in a fusion group.
                # FileCheck().check("FusedConcat").check_next("return").run(str(graph))

    def test_remove_output_used_only_in_size(self):
        for device in self.devices:
            def test_fuse(a, b):
                c = a + b
                d = c + b
                return d

            scripted_f = torch.jit.script(test_fuse)
            x = torch.ones(1, requires_grad=True, device=device)
            y = torch.ones(1, requires_grad=True, device=device)
            warmup_forward(scripted_f, x, y, profiling_count=3)
            g = scripted_f.graph_for(x, y)
            diff_nodes = g.findAllNodes('prim::DifferentiableGraph')
            self.assertEqual(len(diff_nodes), 1)
            g = diff_nodes[0].g('Subgraph')
            if_nodes = [n for n in g.nodes() if n.kind() == 'prim::If']
            self.assertEqual(len(if_nodes), 1)
            # the if node and the fusion group inside it should only have one output
            self.assertEqual(len(list(if_nodes[0].outputs())), 1)

    def test_concat_invariant(self):
        for device in self.devices:
            # Invariant: the output of prim::FusedConcat may
            # not be an input to any node inside the FusionGroup.
            def fn(x, y, z):
                x1 = x + y
                y1 = x - y
                w = torch.cat([x1, y1])
                return w + z

            x = torch.randn(2, 2, dtype=torch.float, device=device)
            y = torch.randn(2, 2, dtype=torch.float, device=device)
            z = torch.randn(4, 2, dtype=torch.float, device=device)
            ge = self.checkTrace(fn, (x, y, z))
            graph = ge.graph_for(x, y, z)
            self.assertAllFused(graph, except_for={'aten::add'})
            # XXX: TE fuser can handle concats inside a fusion group.
            # FileCheck().check("FusedConcat").check_next("return").run(str(graph))

    @staticmethod
    def fn_test_exp(x, y):
        return (x + .5 * y).exp()

    def test_exp(self):
        for device in self.devices:
            x = torch.randn(4, 4, dtype=torch.float, device=device)
            y = torch.randn(4, 4, dtype=torch.float, device=device)

            ge = self.checkTrace(self.fn_test_exp, (x, y))
            self.assertAllFused(ge.graph_for(x, y))

    def test_threshold(self):
        for device in self.devices:
            def f(x):
                return torch.threshold(x, 0, -10) + x + x + x

            x = torch.tensor([-1, -0.5, 0, 1, 2, 3], device=device)
            scripted = self.checkScript(f, (x,))
            self.assertAllFused(scripted.graph_for(x))

    def test_scalar_arg(self):
        for device in self.devices:
            def fn_test_scalar_arg(x: torch.Tensor, p: float) -> torch.Tensor:
                return p * (x * x + x)

            x = torch.randn(4, 4, dtype=torch.float, device=device)
            p = 3
            scripted = self.checkScript(fn_test_scalar_arg, (x, p))
            self.assertAllFused(scripted.graph_for(x, p))

            x.requires_grad_(True)

            # use another function otherwise we will bailout
            # and won't be able to do fused checks
            def fn_test_scalar_arg_requires_grad(x: torch.Tensor, p: float) -> torch.Tensor:
                return p * (x * x + x)

            scripted = torch.jit.script(fn_test_scalar_arg_requires_grad)
            out = scripted(x, p)
            out = scripted(x, p)
            out = scripted(x, p)
            self.assertAllFused(scripted.graph_for(x, p), except_for=("aten::size", "prim::BroadcastSizes",
                                                                      "aten::_size_if_not_equal"))

    @unittest.skipIf(not RUN_CUDA, "fuser requires CUDA")
    @unittest.skipIf(not RUN_CUDA_MULTI_GPU, "needs non-zero device")
    def test_fusion_reuse_multi_gpu(self):
        def fn(x, y):
            return x * y * x * y

        inputs_cpu = [
            torch.randn(4, 4, dtype=torch.float),
            torch.randn(4, 4, dtype=torch.float),
        ]
        inputs_cuda0 = [x.cuda(0) for x in inputs_cpu]
        inputs_cuda1 = [y.cuda(1) for y in inputs_cpu]

        # Should not crash; these should compile different kernels.
        ge = self.checkScript(fn, inputs_cpu)
        self.assertAllFused(ge.graph_for(*inputs_cpu))
        ge(*inputs_cuda0)
        ge(*inputs_cuda1)

    # TODO: we're currently not checking 'device' in the type info when pulling
    # nodes into a fusion group. We should fix that and re-enable this test.
    @unittest.skipIf(not RUN_CUDA, "fuser requires CUDA")
    @unittest.skipIf(not RUN_CUDA_MULTI_GPU, "needs non-zero device")
    def test_kernel_cache_multi_gpu(self):
        def not_fusible(x):
            return x

        def fn(x, y, z):
            x_out = x * x * x * x * x  # fusion: lambda x. x * x * x * x * x
            y_out = y * y * y * y * y
            z_out = z * z * z * z * z
            return not_fusible(x_out), not_fusible(y_out), not_fusible(z_out)

        inputs = [
            torch.randn(4, 4, dtype=torch.float),
            torch.randn(4, 4, dtype=torch.float, device='cuda:0'),
            torch.randn(4, 4, dtype=torch.float, device='cuda:1'),
        ]

        prev_cache_size = torch._C._jit_debug_fuser_num_cached_kernel_specs()

        # There are 3 FusionGroups. Because they have the same graph, they
        # should reuse the same KernelSpec in the KernelSpec cache.
        ge = self.checkScript(fn, inputs)
        self.assertGraphContainsExactly(
            ge.graph_for(*inputs), FUSION_GROUP, 3, True)
        new_cache_size = torch._C._jit_debug_fuser_num_cached_kernel_specs()
        # XXX: This assumes that the same kernel isn't already used by another test
        # FIXME: Use the TE fuser's way of querying the cache.
        # self.assertEqual(new_cache_size - prev_cache_size, 1)

    @unittest.skipIf(not RUN_CUDA_MULTI_GPU, "needs non-zero device")
    def test_nonzero_device_cuda(self):
        device = 'cuda:' + str(1)
        x = torch.tensor([0.4], dtype=torch.float, device=device)
        y = torch.tensor([0.7], dtype=torch.float, device=device)

        def doit(x, y):
            return torch.sigmoid(torch.tanh(x * (x + y) + x))

        ge = self.checkTrace(doit, (x, y))
        self.assertAllFused(ge.graph_for(x, y))

    def test_lstm(self):
        for device in self.devices:
            inputs = get_lstm_inputs(device, training=True)
            module = self.checkScript(LSTMCellS, inputs)
            self.assertAllFused(module.graph_for(inputs))

    def test_lstm_concat(self):
        # single fusion node causes error
        with set_fusion_group_inlining(True):
            for device in self.devices:
                inputs = get_lstm_inputs(device)
                ge = self.checkTrace(LSTMCellC, inputs)
                graph = ge.graph_for(*inputs)
                self.assertLastGraphAllFused()
                # XXX: TE fuser can handle concats inside a fusion group.
                # FileCheck().check("FusedConcat").check_next("return").run(str(graph))

    def test_lstm_gates_permutations(self):
        for device in self.devices:
            # lstm has gates = x.mm(w_ih.t()) + hx.mm(w_hh.t()) + b_ih + b_hh.
            # Test that any permutation of this will still result in one FusionGroup.
            choices = ['x.mm(w_ih.t())', 'hx.mm(w_hh.t())', 'b_ih', 'b_hh']
            template = dedent('''
            def cell(x, hx, cx, w_ih, w_hh, b_ih, b_hh):
                gates = {} + {} + {} + {}
                ingate, forgetgate, cellgate, outgate = gates.chunk(4, 1)
                return ingate * forgetgate * cellgate * outgate
            ''')
            for permutation in permutations(choices, len(choices)):
                code = template.format(*permutation)
                scope = {}
                exec(code, globals(), scope)
                cu = torch.jit.CompilationUnit(code)

                inputs = get_lstm_inputs(device, training=False)
                self.assertEqual(cu.cell(*inputs), scope['cell'](*inputs))
                forward_graph = cu.cell.graph_for(*inputs)
                self.assertGraphContainsExactly(forward_graph, FUSION_GROUP, 1)

    # TODO: Fuser doesn't work at all when inputs require grad. Fix that
    def test_lstm_traced(self):
        for device in self.devices:
            inputs = get_lstm_inputs(device)
            ge = self.checkTrace(LSTMCellF, inputs)
            graph = ge.graph_for(*inputs)
            fusion_groups = self.findFusionGroups(graph)
            self.assertEqual(len(fusion_groups), 1)
            FileCheck().check("Chunk").check("aten::sigmoid").check("aten::tanh").run(str(fusion_groups[0]))

    def test_milstm(self):
        for device in self.devices:
            inputs = get_milstm_inputs(device, training=True)
            module = self.checkScript(MiLSTMCell, inputs)
            forward_graph = module.graph_for(*inputs)
            self.assertGraphContainsExactly(
                forward_graph, FUSION_GROUP, 1, consider_subgraphs=True)
            FileCheck().check("DifferentiableGraph").check("TupleConstruct") \
                .check_next("return").check(FUSION_GROUP).run(str(forward_graph))
            hy, cy = module(*inputs)
            warmup_backward((hy + cy).sum())

    @unittest.skipIf(not RUN_CUDA, "fuser requires CUDA")
    @unittest.skip("rand_like is not supported yet")
    def test_rand_cuda(self):
        class M(torch.jit.ScriptModule):
            __constants__ = ['d']

            def __init__(self):
                super(M, self).__init__()
                self.d = torch.device('cuda')

            @torch.jit.script_method
            def create(self, x):
                return x * x + x + torch.rand_like(x)

        x = torch.zeros([3, 4, 5], dtype=torch.float, device='cuda')
        m = M()
        out1 = m.create(x)
        out2 = m.create(x)
        self.assertNotEqual(out1, out2)
        self.assertTrue(torch.all(out1 >= 0))
        self.assertTrue(torch.all(out1 < 1))
        self.assertTrue(torch.all(out2 >= 0))
        self.assertTrue(torch.all(out2 < 1))
        self.assertAllFused(m.create.graph_for(x))

    @staticmethod
    def fn_test_relu(x, y):
        return F.relu(x + .5 * y)

    def test_relu(self):
        for device in self.devices:
            x = torch.randn(4, 4, dtype=torch.float, device=device)
            y = torch.randn(4, 4, dtype=torch.float, device=device)

            ge = self.checkTrace(self.fn_test_relu, (x, y))
            self.assertAllFused(ge.graph_for(x, y))

    def test_erf(self):
        for device in self.devices:
            def fn_test_erf(x):
                return F.relu(torch.erf(x) - torch.erfc(x))

            x = torch.randn(4, 4, dtype=torch.float, device=device)
            ge = self.checkScript(fn_test_erf, (x,), profiling=ProfilingMode.PROFILING)
            self.assertAllFused(ge.graph_for(x))
            x.requires_grad_(True)
            ge = self.checkScript(fn_test_erf, (x,), profiling=ProfilingMode.PROFILING)
            self.assertAllFused(ge.graph_for(x), except_for=("aten::size", "prim::BroadcastSizes",
                                                             "aten::_size_if_not_equal"))

    @unittest.skipIf(not RUN_CUDA, "fuser requires CUDA")
    @unittest.skip("rand_like is not supported yet")
    def test_rand_broadcast_cuda(self):
        def fn_test_rand(x, y):
            r = torch.rand_like(y)
            return r * x + x

        # If using profiling, a different function is needed to test different
        # shapes, or we'll use a cached script.
        def fn_test_rand2(x, y):
            r = torch.rand_like(y)
            return r * x * x

        x = torch.randn(4, 4, dtype=torch.float, device='cuda')
        y = torch.randn(4, 4, dtype=torch.float, device='cuda')
        script_f = torch.jit.script(fn_test_rand)
        warmup_forward(script_f, x, y)
        out = script_f(x, y)
        self.assertAllFused(script_f.graph_for(x, y))
        x.requires_grad_(True)
        out = script_f(x, y)
        self.assertAllFused(script_f.graph_for(x, y), except_for=("aten::size", "prim::BroadcastSizes",
                                                                  "aten::_size_if_not_equal"))

        # test that broadcasting random produces correct results
        x = torch.ones(4, 4, dtype=torch.float, device='cuda')
        y = torch.ones(4, dtype=torch.float, device='cuda')
        script_f = torch.jit.script(fn_test_rand2)
        warmup_forward(script_f, x, y)
        out = script_f(x, y)
        # TODO(#38095): Replace assertEqualIgnoreType. See issue #38095
        self.assertEqualIgnoreType(out[0, :] + torch.zeros(4, 4, device='cuda'), out)

    @unittest.skipIf(not RUN_CUDA, "fuser requires CUDA")
    @unittest.skip("rand_like is not supported yet")
    def test_rand_diamond(self):
        def fn_test_diamond(x, y):
            r = torch.rand_like(y)
            a = x + r
            b = y - r
            return a + b

        x = torch.randn(4, 4, dtype=torch.float, device='cuda')
        y = torch.randn(4, 4, dtype=torch.float, device='cuda')
        script_f = torch.jit.script(fn_test_diamond)
        warmup_forward(script_f, x, y)
        out = script_f(x, y)
        self.assertEqual(out, x + y)

    def test_scalar(self):
        def fn(x, y):
            return 2 * x + y

        x = torch.tensor(0.1, dtype=torch.float, device='cpu')
        y = torch.tensor(1, dtype=torch.float, device='cpu')
        ge = self.checkScript(fn, (x, y))
        self.assertAllFused(ge.graph_for(x, y))

    def test_small_constant(self):
        for device in self.devices:
            def fn_test_small_constant(x, y):
                return (1e-8 * x + 5e-9 * y) * 1e8
            x = torch.randn(4, 4, dtype=torch.float, device=device)
            y = torch.randn(4, 4, dtype=torch.float, device=device)

            ge = self.checkTrace(fn_test_small_constant, (x, y))
            self.assertAllFused(ge.graph_for(x, y))

    # Currently we don't pull constants into fusion groups, because in some
    # cases it could remove the constant from the original graph and now our
    # fusion group needs to return that constant for its other users.
    # Instead of never pulling constants into the fusion group, we should just
    # be more careful at how we rewrite its users.
    # TODO: fix that and reenable the test.
    def test_tensor_scalar_ops(self):
        for device in self.devices:
            def should_fuse(x):
                z = 3.
                y = x + z
                return x * y

            def should_fuse_scalar(x, z):
                y = x + int(z)
                return x * y

            inputs = [torch.randn(2, 2, dtype=torch.float, device=device)]
            ge = self.checkScript(should_fuse, inputs)
            graph = ge.graph_for(*inputs)
            fusion_groups = self.findFusionGroups(graph)
            self.assertEqual(len(fusion_groups), 1)
            FileCheck().check("aten::add").check("aten::mul").run(str(fusion_groups[0]))

            inputs = [
                torch.randn(2, 2, dtype=torch.float, device=device),
                torch.tensor(3., dtype=torch.float, device=device),
            ]
            ge = self.checkScript(should_fuse_scalar, inputs)
            # Check that the fused graph computes correct results when the scalar
            # input changes.
            inputs = [
                torch.randn(2, 2, dtype=torch.float, device=device),
                torch.tensor(7., dtype=torch.float, device=device),
            ]
            self.assertEqual(ge(*inputs), should_fuse_scalar(*inputs))
            # The TE fuser supports fusion of non-constant scalars
            self.assertGraphContainsExactly(
                ge.graph_for(*inputs), FUSION_GROUP, 1, consider_subgraphs=True)

    def test_where_and_typing(self):
        for device in self.devices:
            def f(x, y):
                mask = x > y
                res = torch.where(mask, x, y)
                return mask, res

            x = torch.randn(4, 4, dtype=torch.double, device=device)
            y = torch.randn(4, 4, dtype=torch.double, device=device)

            script_f = self.checkScript(f, (x, y))
            self.assertAllFused(script_f.graph_for(x, y), except_for={'prim::TupleConstruct'})

    def test_disabled(self):
        old_cpu_fuser_state = torch._C._jit_can_fuse_on_cpu()
        torch._C._jit_override_can_fuse_on_cpu(False)

        def fn(a):
            return a ** 2 + a

        x = torch.randn(4, dtype=torch.float, device="cpu")
        s = self.checkScript(fn, (x,))
        g = s.graph_for(x)
        self.assertEqual(len(self.findFusionGroups(g)), 0)

        torch._C._jit_override_can_fuse_on_cpu(old_cpu_fuser_state)

    def data_for(self, dtype, device="cuda", size=None):
        if size is None:
            v = torch.arange(1, 3, dtype=torch.float, device=device)
        else:
            v = torch.rand(*size, device=device)
        if dtype == torch.bool:
            return v > 2
        elif dtype in [torch.qint8, torch.quint8, torch.qint32]:
            return torch.quantize_per_tensor(v, 0.1, 1, dtype=dtype)
        else:
            return v.to(dtype)

    def test_torch_to(self):
        # test no op
        @torch.jit.script
        def foo(x):
            return x.to(torch.float)

        foo(torch.tensor([3.], dtype=torch.float))
        foo(torch.tensor([3.], dtype=torch.float))
        FileCheck().check_not("TensorExpr").run(torch.jit.last_executed_optimized_graph())

        # test not fusing non-const inputs
        @torch.jit.script
        def foo(x, dtype: int):
            return x.to(dtype)

        foo(torch.tensor([3.], dtype=torch.float), torch.int)
        foo(torch.tensor([3.], dtype=torch.float), torch.int)
        FileCheck().check_not("TensorExpr").run(torch.jit.last_executed_optimized_graph())

        # test not fusing to_pinned inputs
        @torch.jit.script
        def foo(x, dtype: int):
            return x.to(pin_memory=True)

        foo(torch.tensor([3.], dtype=torch.float), torch.int)
        foo(torch.tensor([3.], dtype=torch.float), torch.int)
        FileCheck().check_not("TensorExpr").run(torch.jit.last_executed_optimized_graph())


        # test across-device not supported
        if torch.cuda.is_available():
            @torch.jit.script
            def foo(x):
                return x.to(device="cuda")

            foo(torch.tensor([3.], dtype=torch.float))
            foo(torch.tensor([3.], dtype=torch.float))
            FileCheck().check_not("TensorExpr").run(torch.jit.last_executed_optimized_graph())

        sizes = [(1, 4), (4, 4)]
        # reuses cast impl, smaller dtype set for faster test
        dtypes = [
            torch.bool,
            torch.int,
            torch.float16,
            torch.float32,
            torch.float64,
        ]

        class MyMod(torch.nn.Module):
            def __init__(self, dtype):
                super(MyMod, self).__init__()
                self.dtype = dtype

            def forward(self, x):
                return x.to(self.dtype)

        bad_dtypes = []
        for dtype, output_dtype, device, size in product(dtypes, dtypes, self.devices, sizes):
            # TODO: Add back when https://github.com/pytorch/pytorch/issues/55905 is closed
            if dtype in [torch.float16, torch.bfloat16] and device == "cpu":
                continue
            if dtype == output_dtype:
                continue

            x = self.data_for(dtype, device, size=size)
            mod = MyMod(output_dtype)
            ref = mod.forward(x)
            # use freezing to make non-Tensor args to `to` constant
            mod = torch.jit.freeze(torch.jit.script(mod.eval()))
            warmup_forward(mod.forward, x)
            self.assertEqual(ref, mod.forward(x))
            self.assertLastGraphAllFused()

    @unittest.skip("Temporarily disabled")
    def test_masked_fill(self):
        dtypes = [
            torch.int8,
            torch.int16,
            torch.int32,
            torch.int64,
            # TODO: Add back when https://github.com/pytorch/pytorch/issues/55905 is closed
            # torch.float16,
            torch.float32,
            torch.float64,
            torch.bool,
        ]
        sizes = [(2,), (4, 4)]
        for self_dtype, device, scalar_val, size in product(dtypes, self.devices, [0.4, 3], sizes):
            input_v = self.data_for(self_dtype, device, size=size)
            mask = self.data_for(torch.bool, device, size=size)

            def fn(input_v, mask):
                return torch.masked_fill(input_v, mask, scalar_val)
            ref = fn(input_v, mask)
            try:
                t = torch.jit.trace(fn, (input_v, mask))
                torch.testing.assert_close(ref, t(input_v, mask))
                print(torch.jit.last_executed_optimized_graph())
                self.assertLastGraphAllFused()
            except Exception as e:
                raise RuntimeError(
                    " ".join(["Failed:", str(self_dtype), op.__name__, device, str(size)])
                )

    def test_isnan(self):
        x = torch.rand([4])
        x[0] = float('nan')
        inputs = [
            x,
            torch.tensor([float('nan'), .5])
        ]
        dtypes = [
            torch.int8,
            torch.int16,
            torch.int32,
            torch.int64,
            torch.float16,
            torch.float32,
            torch.float64,
            torch.bool,
        ]

        for inp, device, dtype in product(inputs, self.devices, dtypes):
            # TODO: Add back when https://github.com/pytorch/pytorch/issues/55905 is closed
            if dtype in [torch.float16, torch.bfloat16] and device == "cpu":
                continue
            inp = inp.to(device=device, dtype=dtype)
            try:
                f = torch.jit.trace(lambda x: x.isnan(), (inp,))
                warmup_forward(f, inp)
                self.assertEqual(f(inp), inp.isnan())
                self.assertLastGraphAllFused()
            except Exception as e:
                raise RuntimeError(
                    " ".join(["Failed:", str(dtype), 'isnan', device])
                )

    def test_unary_ops(self):
        def apply(fn):
            return lambda x: fn(x)

        unary_ops = [
            torch.lgamma,
            torch.sigmoid,
            torch.reciprocal,
            torch.neg,
            torch.relu,
            F.relu6,
            torch.log,
            torch.log10,
            torch.log1p,
            torch.log2,
            torch.exp,
            torch.expm1,
            torch.erf,
            torch.erfc,
            torch.cos,
            torch.sin,
            torch.tan,
            torch.acos,
            torch.asin,
            torch.cosh,
            torch.sinh,
            torch.atan,
            torch.tanh,
            F.hardtanh,
            F.hardsigmoid,
            F.hardswish,
            torch.sqrt,
            torch.rsqrt,
            F.gelu,
            torch.abs,
            torch.ceil,
            torch.floor,
            torch.round,
            torch.trunc,
            torch.frac,
            # TODO: broken on ROCm?
            # F.hardshrink,
            F.leaky_relu,
            lambda x: torch.threshold(x, 0, -10),
            lambda x: torch.clamp(x, -10, 10),
        ]
        gpu_only = {torch.erf, torch.erfc}
        sizes = [(1,), (2,), (4, 4)]
        for dtype, op, device, size in product(self.dtypes, unary_ops, self.devices, sizes):
            # TODO: Add back when https://github.com/pytorch/pytorch/issues/55905 is closed
            if dtype in [torch.float16, torch.bfloat16] and device == "cpu":
                continue
            if op in gpu_only and device == "cpu":
                continue
            try:
                x = self.data_for(dtype, device, size=size)
                fn = apply(op)
                ref = fn(x)
            except Exception:
                # If eager mode doesn't support a dtype/op/device combo,
                # neither does the fuser.  Catch everything to avoid needing to
                # guess what errors might be thrown by eager.
                continue
            try:
                t = torch.jit.trace(fn, (x,))
                torch.testing.assert_close(ref, t(x))
                self.assertAllFused(t.graph_for(x))
            except Exception as e:
                raise RuntimeError(
                    " ".join(["Failed:", str(dtype), op.__name__, device, str(size)])
                )

    def test_binary_ops(self):
        def apply(fn):
            return lambda x, y: fn(x, y)

        binary_ops = [
            operator.__and__,
            operator.__or__,
            operator.__xor__,
            torch.add,
            torch.sub,
            torch.mul,
            torch.min,
            torch.max,
            lambda x, y: torch.lerp(x, y, 0.5),
            torch.atan2,
            torch.div,
            torch.eq,
            torch.ne,
            torch.ge,
            torch.gt,
            torch.lt,
            torch.fmod,
            torch.remainder,
            lambda x, y: y.type_as(x),
        ]
        fp_only = [
            torch.fmod,
            torch.remainder,
        ]
        devices = self.devices
        for dtype, op, device in product(self.dtypes, binary_ops, devices):
            if dtype in [torch.float16, torch.bfloat16] and device == "cpu":
                continue
            try:
                x = self.data_for(dtype, device)
                y = self.data_for(dtype, device)
                fn = apply(op)
                ref = fn(x, y)
            except Exception:
                # If eager mode doesn't support a dtype/op/device combo,
                # neither does the fuser.  Catch everything to avoid needing to
                # guess what errors might be thrown by eager.
                continue
            try:
                t = torch.jit.trace(fn, (x, y))
                self.assertEqual(ref, t(x, y))
                if op not in fp_only or dtype.is_floating_point:
                    self.assertAllFused(t.graph_for(x, y))
            except Exception as e:
                raise RuntimeError(
                    " ".join(["Failed:", str(dtype), op.__name__, device])
                )

    def test_matmul(self):
        def fn(x, y):
            return torch.matmul(x, y)

        devices = ['cpu']  # No cuda support for ext calls yet
        sizes = [[[128, 128], [128, 128]],
                 [[10, 10], [10, 10]],
                 [[1, 16], [16, 128]],
                 [[128], [128]],
                 [[128], [128, 128]],
                 [[3], [3]],
                 [[3, 4], [4]],
                 [[10, 3, 4], [4]],
                 [[10, 3, 4], [10, 4, 5]],
                 [[10, 3, 4], [4, 5]],
                 ]

        # Only 2D x 2D matrix multiply is supported. For non-supported sizes we
        # still want to run results verification to test that we didn't
        # accidentally fuse it, but we skip the 'is-fused' check.
        # TODO: add support for other shape combinations and make this set empty:
        skip_is_fused_check_sizes = ["[[128], [128]]",
                                     "[[128], [128, 128]]",
                                     "[[3], [3]]",
                                     "[[3, 4], [4]]",
                                     "[[10, 3, 4], [4]]",
                                     "[[10, 3, 4], [10, 4, 5]]",
                                     "[[10, 3, 4], [4, 5]]",
                                     ]
        for dtype, size, device in product(self.dtypes, sizes, devices):
            if dtype in [torch.float16, torch.bfloat16] and device == "cpu":
                continue
            try:
                size_x, size_y = size
                x = self.data_for(dtype, device, size=size_x)
                y = self.data_for(dtype, device, size=size_y)
                ref = fn(x, y)
            except Exception as e:
                # If eager mode doesn't support a dtype/op/device combo,
                # neither does the fuser.  Catch everything to avoid needing to
                # guess what errors might be thrown by eager.
                continue
            try:
                t = torch.jit.trace(fn, (x, y))
                t(x, y)
                self.assertEqual(ref, t(x, y))
                if not str(size) in skip_is_fused_check_sizes:
                    self.assertAllFused(t.graph_for(x, y))
            except Exception as e:
                raise RuntimeError(
                    " ".join(["Failed:", str(dtype), device])
                )

    def test_binary_tensor_scalar_ops(self):
        def apply_with_scalar(fn, scalar):
            return lambda x: fn(x, scalar)

        # FIXME: Fails in IR Eval: torch.int64 and_ cpu
        binary_ops = [
            operator.__and__,
            operator.__or__,
            operator.__xor__,
            torch.add,
            torch.sub,
            torch.mul,
            torch.eq,
            torch.ne,
            torch.ge,
            torch.lt,
            torch.gt,
        ]
        devices = self.devices
        # Maybe we should split this into separate tests to speed it up by
        # only using  scalar values relevant to particular ops
        scalars = [1.5, 3, 0, -2.0, -1]
        for dtype, op, device, scalar in product(self.dtypes, binary_ops, devices, scalars):
            if dtype in [torch.float16, torch.bfloat16] and device == "cpu":
                continue
            try:
                x = self.data_for(dtype, device)
                fn = apply_with_scalar(op, scalar)
                ref = fn(x)
            except Exception:
                # If eager mode doesn't support a dtype/op/device combo,
                # neither does the fuser.  Catch everything to avoid needing to
                # guess what errors might be thrown by eager.
                continue
            try:
                t = torch.jit.trace(fn, (x))
                self.assertEqual(ref, t(x))
                self.assertAllFused(t.graph_for(x))
            except Exception as e:
                raise RuntimeError(
                    " ".join(["Failed:", str(dtype), op.__name__, device])
                )

    def test_binary_div_ops(self):
        def apply_with_scalar(fn, scalar):
            return lambda x: fn(x, scalar)

        binary_ops = [
            torch.div,
            torch.remainder,
            torch.fmod,
        ]
        devices = self.devices
        # Maybe we should split this into separate tests to speed it up by
        # only using  scalar values relevant to particular ops
        scalars = [1.5, 3, -2.0, -1]  # skip 0
        for dtype, op, device, scalar in product(self.dtypes, binary_ops, devices, scalars):
            if dtype in [torch.float16, torch.bfloat16] and device == "cpu":
                continue
            try:
                x = self.data_for(dtype, device)
                fn = apply_with_scalar(op, scalar)
                ref = fn(x)
            except Exception:
                # If eager mode doesn't support a dtype/op/device combo,
                # neither does the fuser.  Catch everything to avoid needing to
                # guess what errors might be thrown by eager.
                continue
            try:
                t = torch.jit.trace(fn, (x))
                self.assertEqual(ref, t(x))
            except Exception as e:
                raise RuntimeError(
                    "Failed: {} {} {} {}".format(dtype, op.__name__, device, scalar)
                )

    def test_binary_pow(self):
        def apply_with_scalar(fn, scalar):
            return lambda x: fn(x, scalar)

        dtypes = [
            # FIXME: 'pow' fails with dtype=torch.float16/device=cuda/scalar=0
            # torch.float16,
            torch.float32,
            torch.float64,
            # torch.bool intentionally not included
        ]
        binary_ops = [
            torch.pow,
        ]
        # Maybe we should split this into separate tests to speed it up by
        # only using  scalar values relevant to particular ops
        scalars = [1.5, 3, 0, -2.0, -1]
        for dtype, op, device, scalar in product(dtypes, binary_ops, self.devices, scalars):
            if dtype in [torch.float16, torch.bfloat16] and device == "cpu":
                continue
            try:
                x = self.data_for(dtype, device)
                fn = apply_with_scalar(op, scalar)
                ref = fn(x)
            except Exception:
                # If eager mode doesn't support a dtype/op/device combo,
                # neither does the fuser.  Catch everything to avoid needing to
                # guess what errors might be thrown by eager.
                continue
            try:
                t = torch.jit.trace(fn, (x))
                self.assertEqual(ref, t(x))
                self.assertAllFused(t.graph_for(x))
            except Exception as e:
                raise RuntimeError(
                    " ".join(["Failed:", str(dtype), op.__name__, device])
                )

    def test_ternary_ops(self):
        def apply(fn):
            return lambda x, y, z: fn(x, y, z)

        ternary_ops = [
            torch.lerp,
            torch.addcmul,
        ]
        devices = self.devices
        for dtype, op, device in product(self.dtypes, ternary_ops, devices):
            if dtype in [torch.float16, torch.bfloat16] and device == "cpu":
                continue
            try:
                x = self.data_for(dtype, device)
                y = self.data_for(dtype, device)
                z = self.data_for(dtype, device)
                fn = apply(op)
                ref = fn(x, y, z)
            except Exception:
                # If eager mode doesn't support a dtype/op/device combo,
                # neither does the fuser.  Catch everything to avoid needing to
                # guess what errors might be thrown by eager.
                continue
            try:
                t = torch.jit.trace(fn, (x, y, z))
                self.assertEqual(ref, t(x, y, z))
                self.assertAllFused(t.graph_for(x, y, z))
            except Exception as e:
                raise RuntimeError(
                    " ".join(["Failed:", str(dtype), op.__name__, device])
                )

    def test_ternary_norm_ops(self):
        def apply(fn):
            return lambda x, y, z: fn(x, y, z)

        ternary_ops = [
            F.batch_norm,
        ]
        devices = self.devices
        for dtype, op, device in product(self.dtypes, ternary_ops, devices):
            if dtype in [torch.float16, torch.bfloat16] and device == "cpu":
                continue
            try:
                x = self.data_for(dtype, device, size=[5, 3, 128, 128])
                y = self.data_for(dtype, device, size=[3])
                z = self.data_for(dtype, device, size=[3])
                fn = apply(op)
                ref = fn(x, y, z)
            except Exception:
                # If eager mode doesn't support a dtype/op/device combo,
                # neither does the fuser.  Catch everything to avoid needing to
                # guess what errors might be thrown by eager.
                continue
            try:
                t = torch.jit.trace(fn, (x, y, z))
                self.assertEqual(ref, t(x, y, z))
                self.assertAllFused(t.graph_for(x, y, z))
            except Exception as e:
                raise RuntimeError(
                    " ".join(["Failed:", str(dtype), op.__name__, device])
                )


    @unittest.skip("FIXME: fuser doesn't include ListConstruct nodes to the group causing a failure")
    def test_list_ops(self):
        def apply(fn):
            return lambda x, y, z: fn([x * x, y * y, z * z])

        devices = self.devices
        list_ops = [
            torch.cat,
        ]
        for dtype, op, device in product(self.dtypes, list_ops, devices):
            if dtype in [torch.float16, torch.bfloat16] and device == "cpu":
                continue
            try:
                x = self.data_for(dtype, device, size=[5, 4, 1, 7])
                y = self.data_for(dtype, device, size=[5, 4, 1, 7])
                z = self.data_for(dtype, device, size=[5, 4, 1, 7])
                fn = apply(op)
                ref = fn(x, y, z)
            except Exception:
                # If eager mode doesn't support a dtype/op/device combo,
                # neither does the fuser.  Catch everything to avoid needing to
                # guess what errors might be thrown by eager.
                continue
            try:
                t = torch.jit.trace(fn, (x, y, z))
                self.assertEqual(ref, t(x, y, z))
                self.assertAllFused(t.graph_for(x, y, z))
            except Exception as e:
                raise RuntimeError(
                    " ".join(["Failed:", str(dtype), op.__name__, device])
                )

    def test_where_ops(self):
        def apply(fn):
            return lambda cond, x, y: fn(cond, x, y)

        ops = [
            torch.where,
            lambda cond, x, y: torch.where(cond, x, 3.1415),
            lambda cond, x, y: torch.where(cond, 42, y),
        ]
        devices = self.devices
        for dtype, op, device in product(self.dtypes, ops, devices):
            if dtype in [torch.float16, torch.bfloat16] and device == "cpu":
                continue
            try:
                cond = self.data_for(torch.bool, device)
                x = self.data_for(dtype, device)
                y = self.data_for(dtype, device)
                fn = apply(op)
                ref = fn(cond, x, y)
            except Exception:
                # If eager mode doesn't support a dtype/op/device combo,
                # neither does the fuser.  Catch everything to avoid needing to
                # guess what errors might be thrown by eager.
                continue
            try:
                t = torch.jit.trace(fn, (cond, x, y))
                self.assertEqual(ref, t(cond, x, y))
                self.assertAllFused(t.graph_for(cond, x, y))
            except Exception as e:
                raise RuntimeError(
                    " ".join(["Failed:", str(dtype), op.__name__, device])
                )

    def test_unsupported_dtypes(self):
        for device in self.devices:
            def fn(x):
                return x * x + x

            unsupported_dtypes = [
                torch.uint8,
                torch.complex32,
                torch.complex64,
                torch.complex128,
                torch.qint8,
                torch.quint8,
                torch.qint32,
            ]
            for dtype in unsupported_dtypes:
                try:
                    x = self.data_for(dtype, device)
                    ref = fn(x)
                except Exception:
                    # If eager mode doesn't support a dtype/op/device combo,
                    # neither does the fuser.  Catch everything to avoid needing to
                    # guess what errors might be thrown by eager.
                    continue
                t = torch.jit.trace(fn, (x,))
                self.assertEqual(ref, t(x))
                self.assertEqual(len(self.findFusionGroups(t.graph_for(x))), 0)

    def test_superslomo(self):
        devices = self.devices.copy()
        if not LLVM_ENABLED:
            devices.remove("cpu")
        for device in devices:
            # Test extracted from Super-SloMo: https://github.com/avinashpaliwal/Super-SloMo
            # A few interesting things happen here: strided inputs of mixed size,
            # plus outputs of mixed shapes.  The latter characteristic happened to
            # expose a memory corruption bug due to not properly guarding the
            # outputs.
            def eager(t0, t1, t2, t3, t4):
                t5 = torch.mul(t0, t4)
                t6 = torch.mul(t2, t3)
                t7 = torch.mul(t6, t1)
                t9 = torch.add(t5, t7)
                t11 = torch.add(t0, t6)
                ft_p = torch.div(t9, t11)
                return (ft_p, t11, t9, t6)

            t0 = torch.rand(1, 6, 352, 352, device=device).transpose(0, 1)
            t1 = torch.rand(6, 3, 352, 352, device=device)
            t2 = torch.rand(6, device=device)[None, None, None, :].permute(3, 0, 1, 2)
            t3 = torch.rand(6, 1, 352, 352, device=device)
            t4 = torch.rand(6, 3, 352, 352, device=device)
            inputs = [t0, t1, t2, t3, t4]

            script = torch.jit.script(eager)
            for _ in range(4):
                for pair in zip(script(*inputs), eager(*inputs)):
                    test, ref = pair
                    torch.testing.assert_close(test, ref)
                    self.assertAllFused(script.graph_for(*inputs))

    def test_sub_gt_and(self):
        for device in self.devices:
            def eager(t1, t2, t3, t4, t: float):
                w = t1 - t2
                h = t3 - t4
                k = (w > t) & (h > t)
                assert k.dtype == torch.bool
                if t > 0.5:
                    # Putting a use of k in a never-executed conditional prevents
                    # profiling its type, which leaves it as "Tensor".  If we
                    # propagate Tensor back to the definition of k, we have to be
                    # careful not to create a fusion group containing it.
                    return k + 1
                return w
            t = torch.rand(8, dtype=torch.float, device=device)
            scripted = self.checkScript(eager, (t, t, t, t, 0.1))

    def test_chunk_mul_one(self):
        for device in self.devices:
            def eager(x):
                z, y, w = torch.chunk(x, 3, -1)
                return z * 3, y, w
            x = torch.rand(64, 1, 3072, dtype=torch.float, device=device)
            z, y, w = eager(x)
            script = self.checkScript(eager, (x,))

    def test_eq_unsqueeze_type_as(self):
        for device in self.devices:
            def eager(a, b):
                mask = b == 1
                mask = torch.unsqueeze(mask, -1)
                x = mask.type_as(a)
                return x, mask
            a = torch.rand(1, 64, 1024, device=device, dtype=torch.float)
            b = torch.randint(-2, 2, (1, 64), device=device, dtype=torch.long)
            script = self.checkScript(eager, (a, b))

    def test_neg_pow(self):
        def eager_tt(a: torch.Tensor, b: torch.Tensor):
            return torch.neg(torch.pow(a, b))

        def eager_ts(a: torch.Tensor, b: float):
            return torch.neg(torch.pow(a, b))

        def eager_st(a: float, b: torch.Tensor):
            return torch.neg(torch.pow(a, b))

        a = torch.rand(1, dtype=torch.float)
        b = torch.rand(1, dtype=torch.float)
        s = b.item()
        script = self.checkScript(eager_tt, (a, b))
        self.assertAllFused(script.graph_for(a, b))
        script = self.checkScript(eager_ts, (a, s))
        self.assertAllFused(script.graph_for(a, s))
        script = self.checkScript(eager_st, (s, b))
        self.assertAllFused(script.graph_for(s, b))

    @unittest.skipIf(not LLVM_ENABLED, "Too slow to run with the TE interpreter")
    def test_conv2d_depthwise(self):
        def eager(input, weight, bias):
            return torch.conv2d(input, weight, bias, stride=1, padding=1, groups=72)

        input = torch.rand((1, 72, 56, 56), dtype=torch.float)
        weight = torch.rand((72, 1, 3, 3), dtype=torch.float)
        bias = torch.rand((72), dtype=torch.float)

        script = self.checkScript(eager, (input, weight, bias))
        self.assertAllFused(script.graph_for(input, weight, bias))

    def test_conv2d(self):
        def eager(input, weight, bias):
            return torch.conv2d(input, weight, bias, stride=1, padding=1, groups=1)

        input = torch.rand((1, 64, 56, 56), dtype=torch.float)
        weight = torch.rand((64, 64, 3, 3), dtype=torch.float)
        bias = torch.rand((64), dtype=torch.float)

        script = self.checkScript(eager, (input, weight, bias))
        FileCheck().check_not("TensorExpr").run(torch.jit.last_executed_optimized_graph())

    def test_type_as_cat(self):
        with inline_fusion_groups():
            def eager(x, y):
                return torch.cat((x, y.type_as(x)), dim=1)
            dtypes = self.dtypes.copy()
            # CPU fuser doesn't support float16.
            dtypes.remove(torch.float16)
            dtypes.remove(torch.bfloat16)
            for dtype1, dtype2 in product(dtypes, dtypes):
                x = torch.randint(2, (1, 13,)).to(dtype1)
                zero = torch.tensor([[0]]).to(dtype2)
                one = torch.tensor([[1]]).to(dtype2)
                script = torch.jit.trace(eager, (x, zero))
                for _ in range(3):
                    torch.testing.assert_close(
                        script(x, zero),
                        eager(x, zero))
                    torch.testing.assert_close(
                        script(x, one),
                        eager(x, one))
                self.assertAllFused(script.graph_for(x, one))

    def test_to_device(self):
        def eager(x):
            return x.to(device="cpu").relu()
        x = torch.rand(8)
        script = self.checkScript(eager, (x,))
        self.assertAllFused(script.graph_for(x))

    def test_dims(self):
        def eager(x, y):
            return x / (y + 0.0001)
        x = torch.linspace(-1, 1, 768, dtype=torch.float32).as_strided((1, 1, 768), (768, 1, 1))
        y = torch.tensor([[[2.0]]], dtype=torch.float32)
        script = self.checkScript(eager, (x, y))
        self.assertAllFused(script.graph_for(x, y))

    def test_unsqueeze_var_dim(self):
        def eager(x, y, z: int):
            return x * torch.unsqueeze(y, dim=z)
        x = torch.rand(4, 4, 64).permute(1, 0, 2)
        y = torch.rand(4, 4)
        z = 2
        script = self.checkScript(eager, (x, y, z))

    def _test_fwd_bwd(self, fn):
        x = torch.arange(-10, 10, dtype=torch.float32, requires_grad=True)
        xs = torch.arange(-10, 10, dtype=torch.float32, requires_grad=True)
        script = torch.jit.script(fn)
        for i in range(11):
            y = fn(x)
            g0 = torch.rand_like(y)
            y.backward(g0)

            ys = script(xs)
            ys.backward(g0)

            with torch.no_grad():
                x -= 0.1 * x.grad
                xs -= 0.1 * xs.grad
                x.grad = None
                xs.grad = None
        torch.testing.assert_close(y, ys)

    def test_relu_fwd_bwd(self):
        def eager(x):
            return torch.relu(x * 1.01)
        self._test_fwd_bwd(eager)

    def test_hardswish_fwd_bwd(self):
        def eager(x):
            return F.hardswish(x) * 1.01
        self._test_fwd_bwd(eager)

    def test_hardsigmoid_fwd_bwd(self):
        def eager(x):
            return F.hardsigmoid(x) * 1.01
        self._test_fwd_bwd(eager)

    def test_dynamic_cat(self):
        with inline_fusion_groups():
            @torch.jit.script
            def repro(xs: List[torch.Tensor], ys: List[torch.Tensor], zs: List[torch.Tensor]):
                return [
                    torch.cat([x, torch.cat([y, z], dim=-1)], dim=-1)
                    for x, y, z in zip(xs, ys, zs)
                ]
            for _ in range(3):
                N = 3
                xs = [torch.ones(21) for _ in range(N)]
                # Note: concat of ys and zs will have the same size for each
                # pair, even though the individual ys and zs do not.
                ys = [torch.ones(N - i) for i in range(N)]
                zs = [torch.ones(i) for i in range(N)]
                repro(xs, ys, zs)

    def test_scalar_only_inputs(self):
        def eager(b: float):
            a = torch.ones(1)
            return a * b

        script = self.checkScript(eager, (1.0,))

    def test_cat_2k_args(self):
        with inline_fusion_groups():
            def eager(x):
                return torch.relu(torch.cat([x for _ in range(2000)]))
            x = torch.randn(1)
            trace = self.checkTrace(eager, (x,))
            fusion_groups = self.findFusionGroups(trace.graph_for(x))
            self.assertEqual(len(fusion_groups), 0)

    def test_adaptive_avg_pool2d(self):
        # TODO: once the adaptive_avg_pool2d is available in OpInfo DB, this
        # test should be moved there
        with inline_fusion_groups():
            def foo1(x):
                return torch.nn.functional.adaptive_avg_pool2d(x, (2, 2))

            def foo2(x):
                return torch.nn.functional.adaptive_avg_pool2d(x, (2))

            x = torch.randn(4, 4, 4)
            for foo in [foo1, foo2]:
                f = torch.jit.trace(foo, (x,))
                kernel = torch._C._te.TensorExprKernel(f.graph)
                correct_val = f(x)
                self.assertEqual(kernel.run((x,)), correct_val)

    def test_unrolled_cat(self):
        with inline_fusion_groups():
            def eager(x):
                ret = torch.empty(0)
                for i in range(x.shape[0]):
                    ret = torch.cat([ret, x[i].relu()])
                return ret
            script = torch.jit.script(eager)

            # Warm up with size=1 tensor; since the loop iterates once the
            # profile data will be "burned in" assuming size=1, and then
            # unrolled.
            x = torch.ones(1, 1)
            for _ in range(3):
                script(x)

            torch.testing.assert_close(eager(x), script(x))

            # Now when an input hits the unrolled path, it will produce an
            # incorrectly-sized tensor, since size=1 has been burned in.
            x = torch.ones((8, 1))
            torch.testing.assert_close(eager(x), script(x))

<<<<<<< HEAD
=======
    def test_batch_norm(self):
        def test(fn, args):
            trace = torch.jit.trace(fn, args)
            self.assertAllFused(trace.graph_for(*args))
            torch.testing.assert_allclose(fn(*args), trace(*args))

        def bn(i, x):
            return torch.batch_norm(i, x, x, x, x, False, 0.1, 1e-4, False).relu()

        def bn_no_weight(i, x):
            return torch.batch_norm(i, None, x, x, x, False, 0.1, 1e-4, False).relu()

        def bn_no_bias(i, x):
            return torch.batch_norm(i, x, None, x, x, False, 0.1, 1e-4, False).relu()

        def bn_neither(i, x):
            return torch.batch_norm(i, None, None, x, x, False, 0.1, 1e-4, False).relu()

        for device in self.devices:
            i = torch.randn(4, 16, 32, 40, device=device)
            x = torch.randn(16, device=device)
            for fn in [bn, bn_no_weight, bn_no_bias, bn_neither]:
                test(fn, (i, x))

>>>>>>> 3c15822f
works_list = [
    '__radd__',
    '__rdiv__',
    '__rmul__',
    '__rmod__',
    'abs',
    'acos',
    'add',
    'addcmul',
    'addmm.decomposed',
    'asin',
    'atan',
    'atan2',
    'ceil',
    'clamp',
    'clamp.scalar',
    'cos',
    'cosh',
    'div.no_rounding_mode',
    'div.true_rounding',
    'div.floor_rounding',
    'div.trunc_rounding',
    'eq',
    'erf',
    'erfc',
    'exp',
    'expand',
    'expand_as',
    'expm1',
    'floor',
    'fmod',
    'fmod.autodiffed',
    'ge',
    'gt',
    'le',
    'lerp',
    'lgamma',
    'log',
    'log10',
    'log1p',
    'log2',
    'lt',
    'masked_fill',
    'max.binary',
    'mean',
    'min.binary',
    'mm',
    'mul',
    'ne',
    'neg',
    'nn.functional.gelu',
    'nn.functional.hardshrink',
    'nn.functional.hardsigmoid',
    'nn.functional.hardswish',
    'nn.functional.hardtanh',
    'nn.functional.leaky_relu',
    'nn.functional.relu',
    'nn.functional.relu6',
    'permute',
    'pow',
    'reciprocal',
    'remainder',
    'remainder.autodiffed',
    'reshape',
    'round',
    'rsqrt',
    'sigmoid',
    'sin',
    'sinh',
    'sqrt',
    'sub',
    'sum',
    'tan',
    'tanh',
    'transpose',
    'true_divide',
    'trunc',
    'unsqueeze',
    'view',
    'where',
]

known_failures = [
    '__rmatmul__'
    'frac',
    'matmul',
]

# If your OpInfo test causes this test to fail, add it here
skip_ops = [
    # Causing SIGSEGV
    # Reference: https://github.com/pytorch/pytorch/pull/59442/checks?check_run_id=2746156896
    't',
    'conj'
]

def get_name(op):
    l = [op.name]
    if op.variant_test_name != '':
        l.append(op.variant_test_name)
    return '.'.join(l)

class TestNNCOpInfo(TestCase):
    def te_compile(self, device, dtype, op):
        # If adding new OpInfo tests cause this test to fail, add it into here
        skip_ops = []
        if op.name in skip_ops:
            return
        sample_inputs_itr = op.sample_inputs(device, dtype, requires_grad=False)
        for sample_input in sample_inputs_itr:
            arg_values = [sample_input.input] + list(sample_input.args)
            kwarg_values = sample_input.kwargs
            param_names = []
            param_values = []
            fx_args = []
            for idx, v in enumerate(arg_values):
                if isinstance(v, torch.Tensor):
                    param_names.append(f"arg_{idx}")
                    param_values.append(v)
                    fx_args.append(param_names[-1])
                else:
                    fx_args.append(f'{repr(v)}')

            for k, v in kwarg_values.items():
                if isinstance(v, torch.Tensor):
                    param_names.append(k)
                    param_values.append(v)
                    fx_args.append(f'{k} = {k}')
                else:
                    fx_args.append(f'{k} = {repr(v)}')

            code = f"""
def f({', '.join(param_names)}):
    return op.op({', '.join(fx_args)})"""
            g = {'torch': torch, 'inf' : math.inf, 'op': op}
            exec(code, g)
            f = g['f']
            f.__module__ = 'test'
            out = f(*param_values)

            ts_g = torch.jit.trace(f, param_values)
            kernel = torch._C._te.TensorExprKernel(ts_g.graph)
            correct_val = f(*param_values)
            self.assertEqual(kernel.run(tuple(param_values)), correct_val)
            self.assertEqual(kernel.fallback(tuple(param_values)), correct_val)

    @onlyCPU
    @unittest.skipIf(not LLVM_ENABLED, "Compiles with TensorExprKernel")
    @ops([op for op in op_db if get_name(op) in works_list], allowed_dtypes=(torch.float,))
    def test_working(self, device, dtype, op):
        self.te_compile(device, dtype, op)

    @onlyCPU
    @unittest.skipIf(not LLVM_ENABLED, "Compiles with TensorExprKernel")
    @ops([op for op in op_db if get_name(op) in known_failures], allowed_dtypes=(torch.float,))
    def test_failures(self, device, dtype, op):
        try:
            self.te_compile(device, dtype, op)
        except Exception as e:
            pass
        else:
            raise RuntimeError("Expected test to fail. If it now works, move op into works_list")

    @onlyCPU
    @unittest.skipIf(not LLVM_ENABLED, "Compiles with TensorExprKernel")
    @ops([op for op in op_db if get_name(op) not in works_list + known_failures], allowed_dtypes=(torch.float,))
    def test_unsupported(self, device, dtype, op):
        if get_name(op) in skip_ops:
            return
        try:
            self.te_compile(device, dtype, op)
        except Exception as e:
            pass
        else:
            raise RuntimeError("Expected test to fail. If it now works, move op into works_list")


only_for = ("cpu", "cuda")
instantiate_device_type_tests(TestNNCOpInfo, globals(), only_for=only_for)

if __name__ == '__main__':
    run_tests()<|MERGE_RESOLUTION|>--- conflicted
+++ resolved
@@ -1937,8 +1937,6 @@
             x = torch.ones((8, 1))
             torch.testing.assert_close(eager(x), script(x))
 
-<<<<<<< HEAD
-=======
     def test_batch_norm(self):
         def test(fn, args):
             trace = torch.jit.trace(fn, args)
@@ -1963,7 +1961,6 @@
             for fn in [bn, bn_no_weight, bn_no_bias, bn_neither]:
                 test(fn, (i, x))
 
->>>>>>> 3c15822f
 works_list = [
     '__radd__',
     '__rdiv__',
