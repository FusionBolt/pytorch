--- conflicted
+++ resolved
@@ -55,10 +55,7 @@
   return out;
 }
 
-<<<<<<< HEAD
-=======
 // NOLINTNEXTLINE(cppcoreguidelines-avoid-c-arrays,modernize-avoid-c-arrays)
->>>>>>> 9f77456f
 static constexpr const char* strOpCode[] = {
 #define STR_OP(x, _) #x,
     FORALL_OPCODES(STR_OP)
