#ifdef TORCH_ENABLE_LLVM

#include <torch/csrc/jit/tensorexpr/llvm_codegen.h>

#include <aten/src/ATen/Parallel.h>
#include <c10/util/Exception.h>
#include <c10/util/irange.h>
#include <torch/csrc/jit/tensorexpr/analysis.h>
#include <torch/csrc/jit/tensorexpr/llvm_jit.h>

#include <llvm/Analysis/TargetTransformInfo.h>
#include <llvm/ExecutionEngine/Orc/JITTargetMachineBuilder.h>
#include <llvm/ExecutionEngine/Orc/ThreadSafeModule.h>
#include <llvm/IR/IRBuilder.h>
#include <llvm/IR/LegacyPassManager.h>
#include <llvm/IR/MDBuilder.h>
#include <llvm/IR/Verifier.h>
#include <llvm/MC/MCSubtargetInfo.h>
#include <llvm/Support/Host.h>
#include <llvm/Support/TargetSelect.h>

#if LLVM_VERSION_MAJOR >= 10
#include <llvm/Support/CodeGen.h>
#else
#include <llvm/Target/TargetMachine.h>
#endif

#include <llvm/Transforms/IPO/AlwaysInliner.h>
#include <llvm/Transforms/IPO/PassManagerBuilder.h>
#include <llvm/Transforms/Scalar.h>

#if LLVM_VERSION_MAJOR >= 11
#include <llvm/Support/TypeSize.h>
#endif

#include <torch/csrc/jit/tensorexpr/expr.h>
#include <torch/csrc/jit/tensorexpr/external_functions_registry.h>
#include <torch/csrc/jit/tensorexpr/half_support.h>
#include <torch/csrc/jit/tensorexpr/ir.h>
#include <torch/csrc/jit/tensorexpr/ir_printer.h>
#include <torch/csrc/jit/tensorexpr/tensor.h>
#include <torch/csrc/jit/tensorexpr/types.h>

#include <torch/csrc/jit/jit_log.h>

#include <memory>

using namespace torch::jit::tensorexpr;

C10_DEFINE_bool(
    torch_jit_llvm_use_fast_intrinsics,
    false,
    "Use fast (but slightly less accurate) implementations of tanh and sigmoid");

namespace torch {
namespace jit {
namespace tensorexpr {

c10::optional<std::string>& LLVMTargetTriple() {
  static c10::optional<std::string> triple = c10::nullopt;
  return triple;
}
c10::optional<std::string>& LLVMTargetCPU() {
  static c10::optional<std::string> cpu = c10::nullopt;
  return cpu;
}
c10::optional<std::string>& LLVMTargetAttrs() {
  static c10::optional<std::string> attrs = c10::nullopt;
  return attrs;
}
bool& LLVMAOTWorkflow() {
  static bool aot_workflow = false;
  return aot_workflow;
}

namespace {

llvm::CmpInst::Predicate llvm_comparison_predicate(
    CompareSelectOperation compare_op,
    const ScalarType& type) {
  switch (compare_op) {
    case CompareSelectOperation::kEQ:
      return llvm::ICmpInst::ICMP_EQ;
    case CompareSelectOperation::kNE:
      return llvm::ICmpInst::ICMP_NE;
    case CompareSelectOperation::kGT:
      return c10::isSignedType(type) ? llvm::ICmpInst::ICMP_SGT
                                     : llvm::ICmpInst::ICMP_UGT;
    case CompareSelectOperation::kGE:
      return c10::isSignedType(type) ? llvm::ICmpInst::ICMP_SGE
                                     : llvm::ICmpInst::ICMP_UGE;
    case CompareSelectOperation::kLT:
      return c10::isSignedType(type) ? llvm::ICmpInst::ICMP_SLT
                                     : llvm::ICmpInst::ICMP_ULT;
    case CompareSelectOperation::kLE:
      return c10::isSignedType(type) ? llvm::ICmpInst::ICMP_SLE
                                     : llvm::ICmpInst::ICMP_ULE;
    default:
      // TODO: change to a proper error report
      throw std::runtime_error("invalid operator type");
  }
}

llvm::CmpInst::Predicate llvm_fp_comparison_predicate(
    CompareSelectOperation compare_op) {
  switch (compare_op) {
    case CompareSelectOperation::kEQ:
      return llvm::FCmpInst::FCMP_OEQ;
    case CompareSelectOperation::kNE:
      return llvm::FCmpInst::FCMP_ONE;
    case CompareSelectOperation::kGT:
      return llvm::FCmpInst::FCMP_OGT;
    case CompareSelectOperation::kGE:
      return llvm::FCmpInst::FCMP_OGE;
    case CompareSelectOperation::kLT:
      return llvm::FCmpInst::FCMP_OLT;
    case CompareSelectOperation::kLE:
      return llvm::FCmpInst::FCMP_OLE;
    default:
      // TODO: change to a proper error report
      throw std::runtime_error("invalid operator type");
  }
}

#if LLVM_VERSION_MAJOR <= 9
int ElementCount(int lanes) {
  return lanes;
}
#else
llvm::ElementCount ElementCount(int lanes) {
#if LLVM_VERSION_MAJOR <= 11
  return llvm::ElementCount(static_cast<unsigned>(lanes), false);
#elif LLVM_VERSION_MAJOR >= 12
  return llvm::ElementCount::getFixed(lanes);
#else
#error Only LLVM versions 8 and above are supported.
#endif
}
#endif

#if LLVM_VERSION_MAJOR >= 9

using FunctionCallee = llvm::FunctionCallee;

#elif LLVM_VERSION_MAJOR == 8 && LLVM_VERSION_PATCH == 20181009

struct FunctionCallee {
  FunctionCallee() {}

  FunctionCallee(llvm::Constant* fn)
      : v_(fn), ft_(cast<llvm::Function>(v_)->getFunctionType()) {}

  llvm::FunctionType* getFunctionType() {
    return ft_;
  }

  llvm::Value* getCallee() {
    return v_;
  }

 private:
  llvm::Value* v_{nullptr};
  llvm::FunctionType* ft_{nullptr};
};

#else
#error Only LLVM versions 8 and above are supported.
#endif
} // namespace

class LLVMCodeGenCallee {
 public:
  LLVMCodeGenCallee(
      std::unique_ptr<llvm::orc::PytorchLLVMJIT> jit,
      void* kernelAddress)
      : jit_(std::move(jit)), kernelAddress_(kernelAddress) {}

  llvm::orc::PytorchLLVMJIT* getJIT() {
    return jit_.get();
  }

  void* getKernelAddress() {
    return kernelAddress_;
  }

  void setKernelAddress(void* kernelAddress) {
    kernelAddress_ = kernelAddress;
  }

 private:
  std::unique_ptr<llvm::orc::PytorchLLVMJIT> jit_;
  void* kernelAddress_;
};

class LLVMCodeGenImpl : public IRVisitor {
 private:
  std::unique_ptr<llvm::LLVMContext> context_;
  llvm::IRBuilder<> irb_;
  std::unique_ptr<llvm::orc::PytorchLLVMJIT> jit_;
  std::unique_ptr<llvm::Module> module_;
  llvm::Function* fn_;
  llvm::BasicBlock* bb_;
  llvm::Value* value_{nullptr};
  llvm::JITTargetAddress kernelAddress_;

#define LLVM_TYPE_DECLARE(_1, Name) llvm::Type* Name##Ty_;
  AT_FORALL_SCALAR_TYPES_AND2(Bool, Half, LLVM_TYPE_DECLARE);
#undef LLVM_TYPE_DECLARE
  llvm::Type* Int8PtrTy_;
  llvm::Type* VoidTy_;

  std::unordered_map<VarPtr, int> varToArg_;
  std::unordered_map<VarPtr, llvm::Value*> varToVal_;
  std::unordered_map<BlockPtr, std::vector<VarPtr>> scopeToVar_;
  BlockPtr scope_;

  std::string llvmCode_;
  std::string asmCode_;

 private:
  llvm::LLVMContext& getContext();
  llvm::Type* dtypeToLLVM(Dtype dtype);
  llvm::Type* dtypeToLLVMPtr(Dtype dtype);
  void emitWrapper(const std::vector<llvm::Type*>& params);
  void emitKernel(StmtPtr stmt, const std::vector<llvm::Type*>& params);
  llvm::Value* toVec(llvm::Value* v, int lanes);

  enum Arity {
    Unary,
    Binary,
  };

  using SimdCallee = std::tuple<llvm::FunctionType*, llvm::Value*, bool>;
  SimdCallee getSimdFunction(
      const std::string& name,
      llvm::Type* type,
      Arity arity,
      int lanes);

  llvm::Value* varToValue(VarPtr var);
  void replaceVarMapping(
      const std::vector<VarPtr>& vars,
      const std::vector<llvm::Value*>& vals);
  llvm::Value* packFuncArgs(const std::vector<llvm::Value*>& func_args);
  std::vector<llvm::Value*> unpackFuncArgs(llvm::Value* packed, int arg_count);
  void processParallelFor(ForPtr v);

 public:
  LLVMCodeGenImpl(
      StmtPtr stmt,
      const std::vector<CodeGen::BufferArg>& args,
      at::Device device,
      Dtype dtype,
      c10::optional<std::string> triple,
      c10::optional<std::string> cpu,
      c10::optional<std::string> attrs);
  ~LLVMCodeGenImpl() = default;

  llvm::JITTargetAddress getKernelAddress() const;
  std::unique_ptr<llvm::orc::PytorchLLVMJIT> releaseJIT();

  void visit(AddPtr v) override;
  void visit(SubPtr v) override;
  void visit(MulPtr v) override;
  void visit(DivPtr v) override;
  void visit(ModPtr v) override;
  void visit(MaxPtr v) override;
  void visit(MinPtr v) override;
  void visit(AndPtr v) override;
  void visit(OrPtr v) override;
  void visit(XorPtr v) override;
  void visit(LshiftPtr v) override;
  void visit(RshiftPtr v) override;
  void visit(CompareSelectPtr v) override;

#define IMM_VISIT_DECLARE(_1, Name) void visit(Name##ImmPtr v) override;
  AT_FORALL_SCALAR_TYPES_AND3(Bool, Half, BFloat16, IMM_VISIT_DECLARE);
#undef IMM_VISIT_DECLARE

  void visit(CastPtr v) override;
  void visit(BitCastPtr v) override;
  void visit(VarPtr v) override;
  void visit(RampPtr v) override;
  void visit(LoadPtr v) override;
  void visit(ForPtr v) override;
  void visit(BlockPtr v) override;
  void visit(StorePtr v) override;
  void visit(BroadcastPtr v) override;
  void visit(IfThenElsePtr v) override;
  void visit(IntrinsicsPtr v) override;
  void visit(AllocatePtr v) override;
  void visit(FreePtr v) override;
  void visit(LetPtr v) override;
  void visit(CondPtr v) override;
  void visit(ExternalCallPtr v) override;

  void emitIsNan(IntrinsicsPtr v);

  llvm::Value* emitUnmaskedLoad(llvm::Value* addr, llvm::Value* idx);
  llvm::Value* emitMaskedLoad(
      llvm::Value* addr,
      llvm::Value* idx,
      llvm::Value* mask);
  void emitUnmaskedStore(llvm::Value* base, llvm::Value* idx, llvm::Value* val);
  void emitMaskedStore(
      llvm::Value* base,
      llvm::Value* idx,
      llvm::Value* mask,
      llvm::Value* val);

  void optimize(llvm::Module& M);
  std::string getLLVMCodeText() {
    return llvmCode_;
  }
  std::string getASMCodeText() {
    return asmCode_;
  }
};

extern "C" {
typedef void (*ParallelCallee)(int64_t index, int8_t* packed_data);
void DispatchParallel(
    int8_t* func,
    int64_t start,
    int64_t stop,
    int8_t* packed_data) noexcept {
  // TODO: preserve the func type.
  try {
    ParallelCallee callee = reinterpret_cast<ParallelCallee>(func);
    at::parallel_for(start, stop, 1, [&](int64_t f_begin, int64_t f_end) {
      for (int64_t index = f_begin; index < f_end; index++) {
        callee(index, packed_data);
      }
    });
  } catch (...) {
  }
}
}

} // namespace tensorexpr
} // namespace jit
} // namespace torch

LLVMCodeGen::~LLVMCodeGen() = default;

LLVMCodeGen::LLVMCodeGen(StmtPtr stmt)
    : LLVMCodeGen(stmt, std::vector<CodeGen::BufferArg>()) {}

LLVMCodeGen::LLVMCodeGen(
    StmtPtr stmt,
    const std::vector<BufferArg>& args,
    at::Device device,
    const std::string& kernel_func_name,
    Dtype dtype,
    c10::optional<std::string> triple,
    c10::optional<std::string> cpu,
    c10::optional<std::string> attrs)
    : CodeGen(stmt, args, device, kernel_func_name),
      impl_(std::make_unique<
            LLVMCodeGenImpl>(stmt, args, device, dtype, triple, cpu, attrs)) {
  callee_ = std::make_unique<LLVMCodeGenCallee>(
      impl_->releaseJIT(), (void*)impl_->getKernelAddress());
}

void LLVMCodeGen::cleanup_memory() {
  impl_.reset(nullptr);
}

void LLVMCodeGen::call_raw(const std::vector<void*>& args) {
  value<float>(const_cast<void**>(args.data()));
}

void LLVMCodeGen::call_with_numel(void** args, int64_t /* numel */) {
  value<float>(const_cast<void**>(args));
}

void LLVMCodeGen::call(const std::vector<CallArg>& args) {
  auto& buf_args = buffer_args();
  if (args.size() != buf_args.size()) {
    throw malformed_input("wrong number of args in call");
  }

  constexpr unsigned nargs = 8;
  c10::SmallVector<void*, nargs> argv;
  argv.resize(buf_args.size());
  for (size_t i = 0, e = buf_args.size(); i < e; i++) {
    auto const& bufferArg = buf_args[i];
    auto const& callArg = args[i];
    argv[i] = argToPtr(bufferArg, callArg);
  }
  value<float>(argv.data());
}

at::Tensor LLVMCodeGen::empty_strided(
    c10::IntArrayRef size,
    c10::IntArrayRef stride,
    c10::optional<c10::ScalarType> dtype_opt,
    c10::optional<c10::Layout> layout_opt,
    c10::optional<c10::Device> device_opt,
    c10::optional<bool> pin_memory_opt) {
  return at::native::empty_strided_cpu(
      size, stride, dtype_opt, layout_opt, device_opt, pin_memory_opt);
}

void* LLVMCodeGen::getKernelAddress(LLVMCodeGenCallee* callee) {
  return (void*)callee->getKernelAddress();
}

std::string LLVMCodeGen::getCodeText(const std::string& attr /*=""*/) {
  TORCH_INTERNAL_ASSERT(
      impl_.get(),
      "LLVMCodeGen memory has been cleaned up. So, code text is not available at this point");
  if (attr == "asm") {
    return impl_->getASMCodeText();
  } else {
    return impl_->getLLVMCodeText();
  }
}

llvm::JITTargetAddress LLVMCodeGenImpl::getKernelAddress() const {
  return kernelAddress_;
}

std::unique_ptr<llvm::orc::PytorchLLVMJIT> LLVMCodeGenImpl::releaseJIT() {
  return std::move(jit_);
}

namespace {
// Global mutex to protect LLVM initialization.  TargetRegistry::lookupTarget
// in particular is not thread-safe.
static std::mutex llvmInitMutex;
} // namespace

LLVMCodeGenImpl::LLVMCodeGenImpl(
    StmtPtr stmt,
    const std::vector<CodeGen::BufferArg>& args,
    at::Device device,
    Dtype dtype,
    c10::optional<std::string> triple,
    c10::optional<std::string> cpu,
    c10::optional<std::string> attrs)
    : context_(std::make_unique<llvm::LLVMContext>()), irb_(getContext()) {
  if (!triple) {
    triple = LLVMTargetTriple();
  }
  if (!cpu) {
    cpu = LLVMTargetCPU();
    if (cpu)
      std::cerr << "Using CPU: " << *cpu << "\n";
  }
  if (!attrs) {
    attrs = LLVMTargetAttrs();
  }
  // Manually map types to LLVM types.
  ByteTy_ = llvm::Type::getInt8Ty(getContext());
  CharTy_ = llvm::Type::getInt8Ty(getContext());
  ShortTy_ = llvm::Type::getInt16Ty(getContext());
  IntTy_ = llvm::Type::getInt32Ty(getContext());
  LongTy_ = llvm::Type::getInt64Ty(getContext());
  HalfTy_ = llvm::Type::getHalfTy(getContext());
  FloatTy_ = llvm::Type::getFloatTy(getContext());
  DoubleTy_ = llvm::Type::getDoubleTy(getContext());
  Int8PtrTy_ = llvm::Type::getInt8PtrTy(getContext());
  VoidTy_ = llvm::Type::getVoidTy(getContext());
  BoolTy_ = ByteTy_;

  {
    std::lock_guard<std::mutex> g(llvmInitMutex);
    llvm::InitializeAllTargets();
    llvm::InitializeAllTargetMCs();
    llvm::InitializeAllAsmPrinters();
    jit_ = std::make_unique<llvm::orc::PytorchLLVMJIT>(triple, cpu, attrs);
  }

  module_ = std::make_unique<llvm::Module>("pytorch", getContext());
  module_->setDataLayout(jit_->getDataLayout());
  module_->setTargetTriple(jit_->getTargetMachine().getTargetTriple().str());

  // We support float16 ops by casting expr inputs to float32
  // and then casting the result back to float16
  HalfRewriter hsFix;
  stmt = stmt->accept_mutator(&hsFix);

  // Emit prototype and bind argument Vars to parameter indices.
  llvm::Type* retTy = dtypeToLLVM(dtype);
  std::vector<llvm::Type*> params;
  for (const auto i : c10::irange(args.size())) {
    auto const& arg = args[i];
    if (arg.isVar()) {
      params.push_back(dtypeToLLVM(arg.dtype()));
    } else {
      params.push_back(dtypeToLLVMPtr(arg.dtype()));
    }
    varToArg_[arg.var()] = i;
  }
  llvm::FunctionType* fntype = llvm::FunctionType::get(retTy, params, false);
  fn_ = llvm::Function::Create(
      fntype, llvm::Function::PrivateLinkage, "pytorch", module_.get());
  fn_->addFnAttr(llvm::Attribute::AlwaysInline);
  for (const auto i : c10::irange(args.size())) {
    if (!args[i].isVar()) {
      fn_->addParamAttr(i, llvm::Attribute::NoAlias);
    }
  }

  emitWrapper(params);
  emitKernel(stmt, params);

  jit_->addModule(std::move(module_), std::move(context_));
<<<<<<< HEAD
  if (!LLVMAOTWorkflow()) {
    auto sym = jit_->findSymbol("wrapper");
    kernelAddress_ = assertSuccess(sym.getAddress());
  }
=======
  //   auto sym = jit_->findSymbol("wrapper");
  //   kernelAddress_ = assertSuccess(sym.getAddress());
>>>>>>> 62a3644e
}

llvm::LLVMContext& LLVMCodeGenImpl::getContext() {
  return *context_;
}

llvm::Type* LLVMCodeGenImpl::dtypeToLLVM(Dtype dtype) {
  switch (dtype.scalar_type()) {
#define TYPE_CASE(_1, n) \
  case ScalarType::n:    \
    return n##Ty_;       \
    break;

    AT_FORALL_SCALAR_TYPES_AND2(Bool, Half, TYPE_CASE);
#undef TYPE_CASE
    case ScalarType::QInt8:
      return CharTy_;
      break;

    case ScalarType::QUInt8:
      return ByteTy_;
      break;

    default:
      throw unsupported_dtype();
  }
  return nullptr;
}

llvm::Type* LLVMCodeGenImpl::dtypeToLLVMPtr(Dtype dtype) {
  return dtypeToLLVM(dtype)->getPointerTo();
}

void LLVMCodeGenImpl::emitWrapper(const std::vector<llvm::Type*>& params) {
  auto voidPtrPtrTy = llvm::Type::getInt8PtrTy(getContext())->getPointerTo();
  auto wrapper = llvm::Function::Create(
      llvm::FunctionType::get(IntTy_, {voidPtrPtrTy}, false),
      llvm::Function::ExternalLinkage,
      "wrapper",
      module_.get());
  auto wrapBB = llvm::BasicBlock::Create(getContext(), "wrapBB", wrapper);
  irb_.SetInsertPoint(wrapBB);
  llvm::SmallVector<llvm::Value*, 6> wrappedArgs;
  for (const auto i : c10::irange(params.size())) {
    auto argp = irb_.CreateGEP(
        wrapper->arg_begin(), llvm::ConstantInt::getSigned(IntTy_, i));
    if (params[i]->isPointerTy()) {
      auto arg = irb_.CreatePointerCast(irb_.CreateLoad(argp), params[i]);
      wrappedArgs.push_back(arg);
    } else {
      auto p = irb_.CreatePointerCast(
          irb_.CreateLoad(argp), params[i]->getPointerTo());
      auto arg = irb_.CreateLoad(p);
      wrappedArgs.push_back(arg);
    }
  }
  auto cc = irb_.CreateCall(fn_, wrappedArgs);
  irb_.CreateRet(cc);
}

class LLVMIntrinsicsExpander : public GenericIntrinsicsExpander {
 private:
  ExprPtr mutate(IntrinsicsPtr v) {
    if (v->op_type() == kTanh) {
      ScalarType stype = v->dtype().scalar_type();
      if (stype == ScalarType::Float) {
        return fast_tanh(ExprHandle(v->param(0)->accept_mutator(this))).node();
      }
    } else if (v->op_type() == kSigmoid) {
      ScalarType stype = v->dtype().scalar_type();
      if (stype == ScalarType::Float) {
        return fast_sigmoid(ExprHandle(v->param(0)->accept_mutator(this)))
            .node();
      }
    }
    // TODO: fast exp
    // TODO: fast erf
    // TODO: fast sigmoid
    return GenericIntrinsicsExpander::mutate(v);
  }
};

void LLVMCodeGenImpl::emitKernel(
    StmtPtr stmt,
    const std::vector<llvm::Type*>& params) {
  // Set insert point to the real function.
  bb_ = llvm::BasicBlock::Create(getContext(), "entry", fn_);
  irb_.SetInsertPoint(bb_);

  // Maybe expand some of the intrinsics.
  if (FLAGS_torch_jit_llvm_use_fast_intrinsics) {
    LLVMIntrinsicsExpander intrinsics_expander;
    stmt = stmt->accept_mutator(&intrinsics_expander);
  } else {
    GenericIntrinsicsExpander intrinsics_expander;
    stmt = stmt->accept_mutator(&intrinsics_expander);
  }

  // Compile the kernel.
  stmt->accept(this);

  // If the kernel is empty, set a default return value.
  if (value_ == nullptr) {
    value_ = llvm::ConstantInt::get(IntTy_, 0);
  }

  irb_.CreateRet(value_);

  // print graph debug info before optimization
  llvm::SmallVector<char, 0> asmBuffer;
  llvm::raw_svector_ostream asmStream(asmBuffer);
  if (GRAPH_DEBUG_ENABLED) {
    module_->print(asmStream, nullptr);
  }
  GRAPH_DEBUG(
      "\nLLVM module before optimizations\n\n", asmStream.str().str(), "\n");

  if (llvm::verifyFunction(*fn_, &llvm::outs())) {
    throw std::runtime_error("Function verification failed");
  }

  optimize(*module_);

  asmBuffer.set_size(0);
  module_->print(asmStream, nullptr);
  llvmCode_ = asmStream.str().str();
  GRAPH_DEBUG(
      "\nLLVM module after optimizations\n\n", asmStream.str().str(), "\n");

  // print graph debug info after optimization
  asmBuffer.set_size(0);
  llvm::legacy::PassManager PM;
  jit_->getTargetMachine().addPassesToEmitFile(
      PM,
      asmStream,
      nullptr,
#if LLVM_VERSION_MAJOR >= 10
      llvm::CodeGenFileType::CGFT_AssemblyFile);
#else
      llvm::TargetMachine::CodeGenFileType::CGFT_AssemblyFile);
#endif
  PM.run(*module_);
  asmCode_ = asmStream.str().str();

  GRAPH_DEBUG("\nLLVM generated assembly code\n\n", asmCode_, "\n");
}

// TODO: The binary ops are copypasta.

void LLVMCodeGenImpl::visit(AddPtr v) {
  v->lhs()->accept(this);
  auto lhs = this->value_;
  bool lfp = lhs->getType()->isFPOrFPVectorTy();
  v->rhs()->accept(this);
  auto rhs = this->value_;
  bool rfp = rhs->getType()->isFPOrFPVectorTy();

  // TODO: Handle arg promotion.
  if (lfp && rfp) {
    value_ = irb_.CreateFAdd(lhs, rhs);
  } else if (!lfp && !rfp) {
    value_ = irb_.CreateAdd(lhs, rhs);
  } else {
    throw malformed_input("llvm_codgen: bad type in Add", v);
  }
}

void LLVMCodeGenImpl::visit(SubPtr v) {
  v->lhs()->accept(this);
  auto lhs = this->value_;
  bool lfp = lhs->getType()->isFPOrFPVectorTy();
  v->rhs()->accept(this);
  auto rhs = this->value_;
  bool rfp = rhs->getType()->isFPOrFPVectorTy();

  // TODO: Handle arg promotion.
  if (lfp && rfp) {
    value_ = irb_.CreateFSub(lhs, rhs);
  } else if (!lfp && !rfp) {
    value_ = irb_.CreateSub(lhs, rhs);
  } else {
    throw malformed_input("llvm_codgen: bad type in Sub", v);
  }
}

void LLVMCodeGenImpl::visit(MulPtr v) {
  v->lhs()->accept(this);
  auto lhs = this->value_;
  bool lfp = lhs->getType()->isFPOrFPVectorTy();
  v->rhs()->accept(this);
  auto rhs = this->value_;
  bool rfp = rhs->getType()->isFPOrFPVectorTy();

  // TODO: Handle arg promotion.
  if (lfp && rfp) {
    value_ = irb_.CreateFMul(lhs, rhs);
  } else if (!lfp && !rfp) {
    value_ = irb_.CreateMul(lhs, rhs);
  } else {
    throw malformed_input("llvm_codgen: bad type in Mul", v);
  }
}

void LLVMCodeGenImpl::visit(DivPtr v) {
  v->lhs()->accept(this);
  auto lhs = this->value_;
  bool lfp = lhs->getType()->isFPOrFPVectorTy();
  v->rhs()->accept(this);
  auto rhs = this->value_;
  bool rfp = rhs->getType()->isFPOrFPVectorTy();

  // TODO: Handle arg promotion.
  if (lfp && rfp) {
    value_ = irb_.CreateFDiv(lhs, rhs);
  } else if (!lfp && !rfp) {
    value_ = irb_.CreateSDiv(lhs, rhs);
  } else {
    throw malformed_input("llvm_codgen: bad type in Div", v);
  }
}

void LLVMCodeGenImpl::visit(AndPtr v) {
  v->lhs()->accept(this);
  auto lhs = this->value_;
  bool lfp = lhs->getType()->isFPOrFPVectorTy();
  v->rhs()->accept(this);
  auto rhs = this->value_;
  bool rfp = rhs->getType()->isFPOrFPVectorTy();

  if (!lfp && !rfp) {
    value_ = irb_.CreateAnd(lhs, rhs);
  } else {
    throw malformed_input("llvm_codgen: bad type in And", v);
  }
}

void LLVMCodeGenImpl::visit(OrPtr v) {
  v->lhs()->accept(this);
  auto lhs = this->value_;
  bool lfp = lhs->getType()->isFPOrFPVectorTy();
  v->rhs()->accept(this);
  auto rhs = this->value_;
  bool rfp = rhs->getType()->isFPOrFPVectorTy();

  if (!lfp && !rfp) {
    value_ = irb_.CreateOr(lhs, rhs);
  } else {
    throw malformed_input("llvm_codgen: bad type in Or", v);
  }
}

void LLVMCodeGenImpl::visit(XorPtr v) {
  v->lhs()->accept(this);
  auto lhs = this->value_;
  bool lfp = lhs->getType()->isFPOrFPVectorTy();
  v->rhs()->accept(this);
  auto rhs = this->value_;
  bool rfp = rhs->getType()->isFPOrFPVectorTy();

  if (!lfp && !rfp) {
    value_ = irb_.CreateXor(lhs, rhs);
  } else {
    throw malformed_input("llvm_codgen: bad type in Xor", v);
  }
}

void LLVMCodeGenImpl::visit(LshiftPtr v) {
  v->lhs()->accept(this);
  auto lhs = this->value_;
  bool lfp = lhs->getType()->isFPOrFPVectorTy();
  v->rhs()->accept(this);
  auto rhs = this->value_;
  bool rfp = rhs->getType()->isFPOrFPVectorTy();

  if (!lfp && !rfp) {
    value_ = irb_.CreateShl(lhs, rhs);
  } else {
    throw malformed_input("llvm_codgen: bad type in Lshift", v);
  }
}

void LLVMCodeGenImpl::visit(RshiftPtr v) {
  v->lhs()->accept(this);
  auto lhs = this->value_;
  bool lfp = lhs->getType()->isFPOrFPVectorTy();
  v->rhs()->accept(this);
  auto rhs = this->value_;
  bool rfp = rhs->getType()->isFPOrFPVectorTy();

  if (!lfp && !rfp) {
    if (v->lhs()->dtype().is_signed()) {
      value_ = irb_.CreateAShr(lhs, rhs);
    } else {
      value_ = irb_.CreateLShr(lhs, rhs);
    }
  } else {
    throw malformed_input("llvm_codgen: bad type in Rshift", v);
  }
}

void LLVMCodeGenImpl::visit(ModPtr v) {
  v->lhs()->accept(this);
  auto lhs = this->value_;
  bool lfp = lhs->getType()->isFPOrFPVectorTy();
  v->rhs()->accept(this);
  auto rhs = this->value_;
  bool rfp = rhs->getType()->isFPOrFPVectorTy();

  if (!lfp && !rfp) {
    value_ = irb_.CreateSRem(lhs, rhs);
  } else {
    throw malformed_input("llvm_codgen: bad type in Mod", v);
  }
}

void LLVMCodeGenImpl::visit(MaxPtr v) {
  v->lhs()->accept(this);
  auto lhs = this->value_;
  v->rhs()->accept(this);
  auto rhs = this->value_;

  if (v->dtype().is_integral()) {
    auto icmp = v->dtype().is_signed() ? irb_.CreateICmpSGT(lhs, rhs)
                                       : irb_.CreateICmpUGT(lhs, rhs);
    value_ = irb_.CreateSelect(icmp, lhs, rhs);
    return;
  }

  value_ = irb_.CreateSelect(
      irb_.CreateFCmp(
          llvm::FCmpInst::FCMP_UNO,
          lhs,
          llvm::ConstantFP::get(lhs->getType(), 0.0)),
      lhs,
      irb_.CreateSelect(
          irb_.CreateFCmp(llvm::FCmpInst::FCMP_OGT, lhs, rhs), lhs, rhs));
}

void LLVMCodeGenImpl::visit(MinPtr v) {
  v->lhs()->accept(this);
  auto lhs = this->value_;
  v->rhs()->accept(this);
  auto rhs = this->value_;
  if (v->dtype().is_integral()) {
    auto icmp = v->dtype().is_signed() ? irb_.CreateICmpSLT(lhs, rhs)
                                       : irb_.CreateICmpULT(lhs, rhs);
    value_ = irb_.CreateSelect(icmp, lhs, rhs);
    return;
  }

  value_ = irb_.CreateSelect(
      irb_.CreateFCmp(
          llvm::FCmpInst::FCMP_UNO,
          lhs,
          llvm::ConstantFP::get(lhs->getType(), 0.0)),
      lhs,
      irb_.CreateSelect(
          irb_.CreateFCmp(llvm::FCmpInst::FCMP_OLT, lhs, rhs), lhs, rhs));
}

void LLVMCodeGenImpl::visit(CompareSelectPtr v) {
  auto genUnbiased = [this, v]() -> llvm::Value* {
    v->lhs()->accept(this);
    auto lhs = this->value_;
    v->rhs()->accept(this);
    auto rhs = this->value_;
    v->ret_val1()->accept(this);
    auto retval1 = this->value_;
    v->ret_val2()->accept(this);
    auto retval2 = this->value_;

    auto type_used = v->lhs()->dtype().scalar_type();

    llvm::Value* cmp_;
    CompareSelectOperation cmp_op_ = v->compare_select_op();

    if (c10::isIntegralType(type_used, true)) {
      cmp_ = irb_.CreateICmp(
          llvm_comparison_predicate(cmp_op_, type_used), lhs, rhs);
    } else if (c10::isFloatingType(type_used)) {
      cmp_ = irb_.CreateFCmp(llvm_fp_comparison_predicate(cmp_op_), lhs, rhs);
    } else {
      throw std::runtime_error("invalid type for CompareSelect");
    }

    return irb_.CreateSelect(cmp_, retval1, retval2);
  };

  auto genBiased = [this, v]() -> llvm::Value* {
    v->lhs()->accept(this);
    auto lhs = this->value_;
    v->rhs()->accept(this);
    auto rhs = this->value_;

    auto cmp_type = v->lhs()->dtype().scalar_type();
    auto cmp_op = v->compare_select_op();
    llvm::Value* cmp;

    if (c10::isIntegralType(cmp_type, true)) {
      cmp = irb_.CreateICmp(
          llvm_comparison_predicate(cmp_op, cmp_type), lhs, rhs);
    } else if (c10::isFloatingType(cmp_type)) {
      cmp = irb_.CreateFCmp(llvm_fp_comparison_predicate(cmp_op), lhs, rhs);
    } else {
      throw std::runtime_error("invalid type for CompareSelect");
    }

    auto lanes = v->lhs()->dtype().lanes();
    if (lanes > 1) {
      auto maskType = llvm::Type::getIntNTy(getContext(), lanes);
      auto zero = llvm::ConstantInt::get(maskType, 0);
      auto mask = irb_.CreateBitOrPointerCast(cmp, maskType);
      cmp = irb_.CreateICmpNE(mask, zero);
    }

    auto then_block = llvm::BasicBlock::Create(getContext(), "then", fn_);
    auto else_block = llvm::BasicBlock::Create(getContext(), "else", fn_);
    auto end_block = llvm::BasicBlock::Create(getContext(), "block", fn_);
    constexpr int32_t total_weight = 100000;
    auto true_weight = v->bias() == kLikely ? total_weight : 0;
    auto false_weight = total_weight - true_weight;
    irb_.CreateCondBr(
        cmp,
        then_block,
        else_block,
        llvm::MDBuilder(getContext())
            .createBranchWeights(true_weight, false_weight));

    irb_.SetInsertPoint(then_block);
    v->ret_val1()->accept(this);
    llvm::Value* then_val = value_;
    then_block = irb_.GetInsertBlock();
    irb_.CreateBr(end_block);

    irb_.SetInsertPoint(else_block);
    v->ret_val2()->accept(this);
    llvm::Value* else_val = value_;
    else_block = irb_.GetInsertBlock();
    irb_.CreateBr(end_block);

    irb_.SetInsertPoint(end_block);
    llvm::PHINode* phi = irb_.CreatePHI(then_val->getType(), 2);
    phi->addIncoming(then_val, then_block);
    phi->addIncoming(else_val, else_block);
    return phi;
  };

  value_ = v->bias() == kUnbiased ? genUnbiased() : genBiased();
}

template <typename T>
typename std::enable_if<std::is_integral<T>::value, llvm::Value*>::type
getFromType(llvm::Type* type, T value) {
  return llvm::ConstantInt::get(type, value, std::is_signed<T>::value);
}

template <typename T>
typename std::enable_if<std::is_floating_point<T>::value, llvm::Value*>::type
getFromType(llvm::Type* type, T value) {
  return llvm::ConstantFP::get(type, value);
}

#define IMM_VISIT_DECLARE(Type, Name)                  \
  void LLVMCodeGenImpl::visit(Name##ImmPtr v) {        \
    value_ = getFromType<Type>(Name##Ty_, v->value()); \
  }
AT_FORALL_SCALAR_TYPES(IMM_VISIT_DECLARE);
#undef IMM_VISIT_DECLARE

void LLVMCodeGenImpl::visit(HalfImmPtr v) {
  value_ = llvm::ConstantFP::get(HalfTy_, v->value());
}

void LLVMCodeGenImpl::visit(BFloat16ImmPtr v) {
  TORCH_INTERNAL_ASSERT(
      false,
      buildErrorMessage("Fuser's LLVM codegen does not support bfloat16"));
}

void LLVMCodeGenImpl::visit(BoolImmPtr v) {
  value_ = llvm::ConstantInt::get(BoolTy_, v->value());
}

llvm::Type* llvmTypeToVec(llvm::Type* type, int lanes) {
  if (lanes > 1) {
    return llvm::VectorType::get(type, ElementCount(lanes));
  } else {
    return type;
  }
}

void LLVMCodeGenImpl::visit(CastPtr v) {
  v->src_value()->accept(this);

  llvm::Type* dstType =
      llvmTypeToVec(dtypeToLLVM(v->dtype()), v->dtype().lanes());
  llvm::Type* srcType = dtypeToLLVM(v->src_value()->dtype());

  if (srcType == dstType) {
    // do nothing.
    return;
  }

  bool destUnsigned = v->dtype().scalar_type() == ScalarType::Byte ||
      v->dtype().scalar_type() == ScalarType::QUInt8 ||
      v->dtype().scalar_type() == ScalarType::Bool;
  bool srcUnsigned =
      v->src_value()->dtype().scalar_type() == ScalarType::Byte ||
      v->src_value()->dtype().scalar_type() == ScalarType::QUInt8 ||
      v->src_value()->dtype().scalar_type() == ScalarType::Bool;

  // Scalar casts
  if (srcType->isFPOrFPVectorTy()) {
    if (dstType->isFPOrFPVectorTy()) {
      // as with eager, convert from Double -> Half by Converting to Float then
      // Half. TODO: __truncdfhf2
      if (v->dtype().scalar_type() == ScalarType::Half &&
          v->src_value()->dtype().scalar_type() == ScalarType::Double) {
        value_ = irb_.CreateFPCast(
            value_, llvmTypeToVec(FloatTy_, v->dtype().lanes()));
      }
      value_ = irb_.CreateFPCast(value_, dstType);
    } else if (dstType->isIntOrIntVectorTy()) {
      // Strictly casting from Float -> i8 doesnt give correct results
      // set one bit true if the input float is not 0
      if (v->dtype().scalar_type() == ScalarType::Bool) {
        llvm::Value* zero =
            toVec(llvm::ConstantFP::get(srcType, 0.), v->dtype().lanes());
        value_ = irb_.CreateFCmp(llvm::FCmpInst::FCMP_UNE, value_, zero);
        value_ = irb_.CreateICmpEQ(
            value_, llvm::ConstantInt::get(value_->getType(), 1));
        value_ = irb_.CreateIntCast(value_, dstType, !destUnsigned);
        return;
      }

      if (destUnsigned) {
        value_ = irb_.CreateFPToUI(value_, dstType);
      } else {
        value_ = irb_.CreateFPToSI(value_, dstType);
      }
    } else {
      throw unimplemented_lowering(v);
    }
    return;
  }
  if (!srcType->isIntOrIntVectorTy()) {
    throw unimplemented_lowering(v);
  }
  if (dstType->isFPOrFPVectorTy()) {
    if (srcUnsigned) {
      value_ = irb_.CreateUIToFP(value_, dstType);
    } else {
      value_ = irb_.CreateSIToFP(value_, dstType);
    }
  } else if (dstType->isIntOrIntVectorTy()) {
    // Ensure bool true value is exactly one, since we convert to int
    // from bool by zero extending the int8
    if (v->dtype().scalar_type() == ScalarType::Bool) {
      llvm::Value* zero =
          toVec(llvm::ConstantInt::get(srcType, 0), v->dtype().lanes());
      value_ = irb_.CreateICmpNE(value_, zero);
    }
    value_ = irb_.CreateIntCast(value_, dstType, !destUnsigned);
  } else {
    throw unimplemented_lowering(v);
  }
}

void LLVMCodeGenImpl::visit(BitCastPtr v) {
  v->src_value()->accept(this);

  llvm::Type* dstType = dtypeToLLVM(v->dtype());
  if (v->dtype().lanes() > 1) {
    dstType = llvm::VectorType::get(dstType, ElementCount(v->dtype().lanes()));
  }
  llvm::Type* srcType = dtypeToLLVM(v->src_value()->dtype());

  if (srcType == dstType) {
    // do nothing.
    return;
  }

  TORCH_CHECK(llvm::CastInst::isBitCastable(
      srcType->getScalarType(), dstType->getScalarType()));
  value_ = irb_.CreateBitOrPointerCast(value_, dstType);
}

void LLVMCodeGenImpl::visit(VarPtr v) {
  value_ = varToValue(v);
}

llvm::Value* LLVMCodeGenImpl::varToValue(VarPtr v) {
  // It is possible for v to be in both varToVal_ and varToArgs.
  // In that case, varToVal_ takes precedence.
  if (varToVal_.count(v)) {
    return varToVal_.at(v);
  } else if (varToArg_.count(v)) {
    auto idx = varToArg_.at(v);
    auto arg = fn_->arg_begin() + idx;
    return arg;
  }
  return nullptr;
}

void LLVMCodeGenImpl::replaceVarMapping(
    const std::vector<VarPtr>& vars,
    const std::vector<llvm::Value*>& vals) {
  TORCH_CHECK(vars.size() == vals.size());
  for (const auto i : c10::irange(vars.size())) {
    VarPtr var = vars[i];
    llvm::Value* val = vals[i];
    if (val) {
      varToVal_[var] = val;
    } else {
      varToVal_.erase(var);
    }
  }
}

void LLVMCodeGenImpl::visit(RampPtr v) {
  v->base()->accept(this);
  auto base = this->value_;
  v->stride()->accept(this);
  auto stride = this->value_;
  int lanes = v->lanes();

  if (llvm::ConstantInt* const_stride =
          llvm::dyn_cast<llvm::ConstantInt>(stride)) {
    std::vector<llvm::Constant*> vals = {
        llvm::ConstantInt::get(base->getType(), 0)};
    for (int i = 1; i < lanes; ++i) {
      vals.push_back(llvm::ConstantExpr::getAdd(vals.back(), const_stride));
    }

    llvm::Value* offsets = llvm::ConstantVector::get(vals);
    llvm::Value* splat = irb_.CreateVectorSplat(lanes, base);
    value_ = irb_.CreateAdd(splat, offsets);
    return;
  }

  llvm::Type* vecType = nullptr;
  auto element_count = ElementCount(lanes);
  switch (v->dtype().scalar_type()) {
#define TYPE_CASE(_1, Name)                                    \
  case ScalarType::Name:                                       \
    vecType = llvm::VectorType::get(Name##Ty_, element_count); \
    break;
    AT_FORALL_SCALAR_TYPES_AND2(Bool, Half, TYPE_CASE);
#undef TYPE_CASE
    default:
      throw std::runtime_error("invalid dtype in Ramp");
  }

  value_ = llvm::UndefValue::get(vecType);
  for (int i = 0; i < lanes; ++i) {
    value_ = irb_.CreateInsertElement(value_, base, i);
    base = irb_.CreateAdd(base, stride);
  }
}

llvm::Value* LLVMCodeGenImpl::emitUnmaskedLoad(
    llvm::Value* base,
    llvm::Value* idx) {
  auto addr = irb_.CreateGEP(base, idx);
  return irb_.CreateLoad(addr);
}

llvm::Value* LLVMCodeGenImpl::emitMaskedLoad(
    llvm::Value* base,
    llvm::Value* idx,
    llvm::Value* mask) {
  // Create block structure for the masked load.
  auto preheader = irb_.GetInsertBlock();
  auto condblock = llvm::BasicBlock::Create(getContext(), "cond", fn_);
  auto tailblock = llvm::BasicBlock::Create(getContext(), "tail", fn_);

  // Test the mask
  auto cond = irb_.CreateICmpEQ(mask, llvm::ConstantInt::get(IntTy_, 1));
  irb_.CreateCondBr(cond, condblock, tailblock);

  // Do the load
  irb_.SetInsertPoint(condblock);
  auto addr = irb_.CreateGEP(base, idx);
  auto load = irb_.CreateLoad(addr);
  irb_.CreateBr(tailblock);

  // Merge the masked and unmasked CFG edges
  irb_.SetInsertPoint(tailblock);
  auto phi = irb_.CreatePHI(load->getType(), 2);
  phi->addIncoming(llvm::UndefValue::get(load->getType()), preheader);
  phi->addIncoming(load, condblock);

  return phi;
}

void LLVMCodeGenImpl::visit(LoadPtr v) {
  if (v->dtype().lanes() == 1) {
    v->base_handle()->accept(this);
    auto base = this->value_;
    v->flat_index()->accept(this);
    auto idx = this->value_;

    value_ = emitUnmaskedLoad(base, idx);
    return;
  }

  llvm::Type* loadType = nullptr;

  auto element_count = ElementCount(v->dtype().lanes());
  switch (v->dtype().scalar_type()) {
#define TYPE_CASE(_1, Name)                                     \
  case ScalarType::Name:                                        \
    loadType = llvm::VectorType::get(Name##Ty_, element_count); \
    break;
    AT_FORALL_SCALAR_TYPES_AND2(Bool, Half, TYPE_CASE);
#undef TYPE_CASE
    default:
      throw std::runtime_error("invalid dtype in Load");
  }

  // Handle the case where the load is contiguous and unmasked efficiently
  auto idx_ramp = to<Ramp>(v->flat_index());
  if (idx_ramp) {
    auto stride_imm = intValue(idx_ramp->stride());
    if (stride_imm && *stride_imm == 1) {
      v->base_handle()->accept(this);
      auto base = this->value_;
      idx_ramp->base()->accept(this);
      auto first_idx = this->value_;

      auto addr = irb_.CreateGEP(base, first_idx);
      auto vaddr = irb_.CreateBitOrPointerCast(
          addr, llvm::PointerType::get(loadType, 0));
#if LLVM_VERSION_MAJOR >= 13
      value_ = irb_.CreateAlignedLoad(vaddr, llvm::MaybeAlign(4));
#else
      value_ = irb_.CreateAlignedLoad(vaddr, 4);
#endif
      return;
    }
  }

  // Fallback to a scalar implementation
  v->base_handle()->accept(this);
  auto base = this->value_;
  v->flat_index()->accept(this);
  auto idx = this->value_;

  llvm::Value* load = llvm::UndefValue::get(loadType);
  for (int i = 0; i < v->dtype().lanes(); ++i) {
    auto sub_idx = irb_.CreateExtractElement(idx, i);
    llvm::Value* sub_load = nullptr;
    sub_load = emitUnmaskedLoad(base, sub_idx);
    load = irb_.CreateInsertElement(load, sub_load, i);
  }

  value_ = load;
}

// Pack the arguments into an aggregate struct for forwarding.
llvm::Value* LLVMCodeGenImpl::packFuncArgs(
    const std::vector<llvm::Value*>& func_args) {
  if (func_args.empty()) {
    llvm::PointerType* VoidPtrType = llvm::Type::getInt8PtrTy(getContext());
    llvm::Constant* NullPtr = llvm::ConstantPointerNull::get(VoidPtrType);
    return NullPtr;
  }
  std::vector<llvm::Type*> arg_types(func_args.size());
  for (const auto i : c10::irange(func_args.size())) {
    arg_types[i] = func_args[i]->getType();
  }
  llvm::StructType* packed_type = llvm::StructType::create(arg_types);
  llvm::Value* zero = llvm::ConstantInt::get(IntTy_, 0);
  llvm::Value* one = llvm::ConstantInt::get(IntTy_, 1);
  llvm::Value* packed = irb_.CreateAlloca(packed_type, one);
  for (const auto i : c10::irange(func_args.size())) {
    llvm::Value* dst_ptr = irb_.CreateInBoundsGEP(
        packed, {zero, llvm::ConstantInt::get(IntTy_, i)});
    irb_.CreateStore(func_args[i], dst_ptr);
  }
  return packed;
}

// Unpack the aggregate struct into individual arguments.
std::vector<llvm::Value*> LLVMCodeGenImpl::unpackFuncArgs(
    llvm::Value* packed,
    int arg_count) {
  // TODO: extract arg_count from packed.
  std::vector<llvm::Value*> func_args(arg_count);
  llvm::Value* zero = llvm::ConstantInt::get(IntTy_, 0);
  for (const auto i : c10::irange(arg_count)) {
    llvm::Value* dst_ptr = irb_.CreateInBoundsGEP(
        packed, {zero, llvm::ConstantInt::get(IntTy_, i)});
    func_args[i] = irb_.CreateLoad(dst_ptr);
  }
  return func_args;
}

// Lower the parallel for-loop.
// * Move the body into its own closure.
// * Identify var across the boundary into arguments and forward them.
// * Send the closure and range to the dispatcher for execution.
void LLVMCodeGenImpl::processParallelFor(ForPtr v) {
  // Create "start" and "stop" values.
  v->start()->accept(this);
  auto start = this->value_;
  v->stop()->accept(this);
  auto stop = this->value_;

  // The Vars that need to be forward in the body closure.
  std::vector<VarPtr> body_arg_vars;
  // Corresponding Value* that was used in the old body for the caller.
  std::vector<llvm::Value*> body_caller_vals;
  // Corresponding Value* that will be used in the new body closure.
  std::vector<llvm::Value*> body_closure_args;

  // Identify the VarPtr used in the body, and generated outside.
  VarFinder var_finder;
  v->body()->accept(&var_finder);
  auto& vars = var_finder.vars();
  for (auto& var : vars) {
    if (llvm::Value* value = varToValue(var)) {
      body_arg_vars.push_back(var);
      body_caller_vals.push_back(value);
    }
  }

  // Pack the arguments in an automatic variable for forwarding.
  llvm::Value* packed_caller_args = packFuncArgs(body_caller_vals);

  // Remember where we are before moving to the new function.
  llvm::BasicBlock* old_insert_block = irb_.GetInsertBlock();

  // Create the new body closure code.
  auto func_type =
      llvm::FunctionType::get(VoidTy_, {LongTy_, Int8PtrTy_}, false);
  llvm::Function* func = llvm::Function::Create(
      func_type, llvm::Function::PrivateLinkage, "func", module_.get());
  auto func_body = llvm::BasicBlock::Create(getContext(), "func_body", func);
  irb_.SetInsertPoint(func_body);
  auto args = func->arg_begin();
  llvm::Value* index = args++;
  llvm::Value* packed_func_args_raw = args++;
  llvm::Value* packed_func_args = irb_.CreatePointerCast(
      packed_func_args_raw, packed_caller_args->getType());

  // Unpack the arguments from the opaque buffer.
  if (v->var()->dtype().scalar_type() != c10::kLong) {
    index = irb_.CreateIntCast(
        index, dtypeToLLVM(v->var()->dtype()), v->var()->dtype().is_signed());
  }
  body_closure_args = unpackFuncArgs(packed_func_args, body_arg_vars.size());
  // Set the codegen to the new func.
  // TODO: this should be replaced by RAII wrappers.
  varToVal_[v->var()] = index;
  replaceVarMapping(body_arg_vars, body_closure_args);
  llvm::Function* old_fn = fn_;
  fn_ = func;
  if (v->body()) {
    v->body()->accept(this);
  }
  // Restore back to the previous fn_
  fn_ = old_fn;
  irb_.CreateRet(nullptr);
  replaceVarMapping(body_arg_vars, body_caller_vals);
  varToVal_.erase(v->var());

  // Points back to the original block and generate the callee code.
  irb_.SetInsertPoint(old_insert_block);
  llvm::Value* packed_caller_args_ptr =
      irb_.CreatePointerCast(packed_caller_args, Int8PtrTy_);
  llvm::Value* func_value = irb_.CreatePointerCast(func, Int8PtrTy_);
  llvm::FunctionType* dispatcher_fntype = llvm::FunctionType::get(
      VoidTy_, {Int8PtrTy_, LongTy_, LongTy_, Int8PtrTy_}, false);
  FunctionCallee dispatcher_callee =
      module_->getOrInsertFunction("DispatchParallel", dispatcher_fntype);
  llvm::Function* dispatcher =
      llvm::cast<llvm::Function>(dispatcher_callee.getCallee());
  dispatcher->addFnAttr(llvm::Attribute::NoUnwind);
  start = irb_.CreateIntCast(start, LongTy_, true);
  stop = irb_.CreateIntCast(stop, LongTy_, true);
  irb_.CreateCall(
      dispatcher, {func_value, start, stop, packed_caller_args_ptr});
  value_ = llvm::ConstantInt::get(IntTy_, 0);
}

void LLVMCodeGenImpl::visit(ForPtr v) {
  if (v->is_parallel()) {
    processParallelFor(v);
    return;
  }

  // Create "start" and "stop" values.
  v->start()->accept(this);
  auto start = this->value_;
  v->stop()->accept(this);
  auto stop = this->value_;

  // Create block for loop condition test.
  auto preheader = irb_.GetInsertBlock();
  auto condBlock = llvm::BasicBlock::Create(getContext(), "cond", fn_);
  irb_.CreateBr(condBlock);
  irb_.SetInsertPoint(condBlock);

  // Set up phi node for index variable.
  auto idx = irb_.CreatePHI(start->getType(), 2);
  idx->addIncoming(start, preheader);
  if (!varToVal_.count(v->var())) {
    varToVal_.emplace(v->var(), idx);
  } else {
    throw std::runtime_error("var should not exist before");
  }

  // Create the body and exit blocks.
  auto body = llvm::BasicBlock::Create(getContext(), "body", fn_);
  auto exit = llvm::BasicBlock::Create(getContext(), "exit", fn_);

  // Create the stop condition.
  auto cond = irb_.CreateICmpSLT(idx, stop);
  irb_.CreateCondBr(cond, body, exit);

  // Codegen the body.
  irb_.SetInsertPoint(body);
  if (v->body()) {
    v->body()->accept(this);
  }
  // "Body" block may have changed if we generated nested control flow.
  body = irb_.GetInsertBlock();

  // Increment the index variable and branch back to loop test.
  auto inc =
      irb_.CreateAdd(idx, llvm::ConstantInt::getSigned(start->getType(), 1));
  irb_.CreateBr(condBlock);
  idx->addIncoming(inc, body);

  // Exit the loop.
  irb_.SetInsertPoint(exit);

  varToVal_.erase(v->var());
  value_ = llvm::ConstantInt::get(IntTy_, 0);
}

void LLVMCodeGenImpl::visit(BlockPtr v) {
  BlockPtr last = scope_;
  scope_ = v;

  for (StmtPtr s : *v) {
    s->accept(this);
  }

  scope_ = last;

  auto it = scopeToVar_.find(v);
  if (it != scopeToVar_.end()) {
    for (VarPtr e : it->second) {
      if (varToVal_.erase(e) != 1) {
        throw std::runtime_error("erasing var that doesn't exist");
      }
    }
  }
}

void LLVMCodeGenImpl::emitUnmaskedStore(
    llvm::Value* base,
    llvm::Value* idx,
    llvm::Value* val) {
  auto addr = irb_.CreateGEP(base, idx);
  irb_.CreateStore(val, addr);
}

void LLVMCodeGenImpl::emitMaskedStore(
    llvm::Value* base,
    llvm::Value* idx,
    llvm::Value* mask,
    llvm::Value* val) {
  // Create block structure for the masked store.
  auto condblock = llvm::BasicBlock::Create(getContext(), "cond", fn_);
  auto tailblock = llvm::BasicBlock::Create(getContext(), "tail", fn_);

  // Test the mask
  auto cond = irb_.CreateICmpEQ(mask, llvm::ConstantInt::get(IntTy_, 1));
  irb_.CreateCondBr(cond, condblock, tailblock);

  // Do the store
  irb_.SetInsertPoint(condblock);
  auto addr = irb_.CreateGEP(base, idx);
  irb_.CreateStore(val, addr);
  irb_.CreateBr(tailblock);

  // Merge the masked and unmasked CFG edges
  irb_.SetInsertPoint(tailblock);
}

void LLVMCodeGenImpl::visit(StorePtr v) {
  if (v->value()->dtype().lanes() == 1) {
    v->base_handle()->accept(this);
    auto base = this->value_;
    v->flat_index()->accept(this);
    auto idx = this->value_;
    v->value()->accept(this);
    auto val = this->value_;

    emitUnmaskedStore(base, idx, val);

    value_ = llvm::ConstantInt::get(IntTy_, 0);
    return;
  }

  v->base_handle()->accept(this);
  auto base = this->value_;
  v->value()->accept(this);
  auto val = this->value_;

  // Handle the case where the store is contiguous and unmasked efficiently
  auto idx_ramp = to<Ramp>(v->flat_index());
  if (idx_ramp) {
    auto stride_imm = intValue(idx_ramp->stride());
    if (stride_imm && *stride_imm == 1) {
      idx_ramp->base()->accept(this);
      auto first_idx = value_;

      auto addr = irb_.CreateGEP(base, first_idx);
      auto vaddr = irb_.CreateBitOrPointerCast(
          addr, llvm::PointerType::get(val->getType(), 0));

#if LLVM_VERSION_MAJOR >= 13
      irb_.CreateAlignedStore(val, vaddr, llvm::MaybeAlign(4));
#else
      irb_.CreateAlignedStore(val, vaddr, 4);
#endif
      value_ = llvm::ConstantInt::get(IntTy_, 0);
      return;
    }
  }

  v->flat_index()->accept(this);
  auto idx = this->value_;

  // Fallback to a scalar implementation
  for (int i = 0; i < v->value()->dtype().lanes(); ++i) {
    auto sub_idx = irb_.CreateExtractElement(idx, i);
    auto sub_val = irb_.CreateExtractElement(val, i);
    emitUnmaskedStore(base, sub_idx, sub_val);
  }

  value_ = llvm::ConstantInt::get(IntTy_, 0);
}

void LLVMCodeGenImpl::visit(BroadcastPtr v) {
  v->value()->accept(this);
  int lanes = v->lanes();
  value_ = irb_.CreateVectorSplat(lanes, value_);
}

void LLVMCodeGenImpl::visit(IfThenElsePtr v) {
  v->condition()->accept(this);
  llvm::Value* condition = value_;
  llvm::Value* c = irb_.CreateICmpNE(
      condition, llvm::ConstantInt::get(condition->getType(), 0));

  auto then_block = llvm::BasicBlock::Create(getContext(), "then", fn_);
  auto else_block = llvm::BasicBlock::Create(getContext(), "else", fn_);
  auto end_block = llvm::BasicBlock::Create(getContext(), "block", fn_);
  irb_.CreateCondBr(c, then_block, else_block);

  irb_.SetInsertPoint(then_block);
  v->true_value()->accept(this);
  llvm::Value* then_val = value_;
  then_block = irb_.GetInsertBlock();
  irb_.CreateBr(end_block);

  irb_.SetInsertPoint(else_block);
  v->false_value()->accept(this);
  llvm::Value* else_val = value_;
  else_block = irb_.GetInsertBlock();
  irb_.CreateBr(end_block);

  irb_.SetInsertPoint(end_block);
  llvm::PHINode* phi = irb_.CreatePHI(then_val->getType(), 2);
  phi->addIncoming(then_val, then_block);
  phi->addIncoming(else_val, else_block);
  value_ = phi;
}

static void applyMathFunctionAttributes(llvm::Function* f) {
  f->addFnAttr(llvm::Attribute::ReadNone);
  f->addFnAttr(llvm::Attribute::NoUnwind);
  // TODO: Adding this attr should be correct, but as of LLVM 9.0.1 adding it
  // causes some math functions to incorrectly be turned into tail calls.
  // f->addFnAttr(llvm::Attribute::Speculatable);
#if LLVM_VERSION_MAJOR >= 9
  f->addFnAttr(llvm::Attribute::NoFree);
  f->addFnAttr(llvm::Attribute::WillReturn);
#endif
}

llvm::Value* LLVMCodeGenImpl::toVec(llvm::Value* v, int lanes) {
  if (lanes > 1) {
    return irb_.CreateVectorSplat(lanes, v);
  } else {
    return v;
  }
}

void LLVMCodeGenImpl::emitIsNan(IntrinsicsPtr v) {
  v->param(0)->accept(this);
  llvm::Type* dstType = dtypeToLLVM(v->dtype());
  if (!v->param(0)->dtype().is_floating_point()) {
    value_ = toVec(llvm::ConstantInt::get(dstType, 0), v->dtype().lanes());
  } else {
    TORCH_INTERNAL_ASSERT(
        v->dtype().scalar_type() == ScalarType::Int,
        buildErrorMessage(
            "Unexpected non-Int dtype of Intrinsics' result value in the fuser."));
    auto is_nan = irb_.CreateFCmpUNO(
        value_, llvm::ConstantFP::get(value_->getType(), 0.));
    if (v->dtype().lanes() > 1) {
      dstType =
          llvm::VectorType::get(dstType, ElementCount(v->dtype().lanes()));
    }
    value_ = irb_.CreateIntCast(is_nan, dstType, /*isSigned*/ false);
  }
}

static bool wantSleef(const std::string& name) {
  // Using sleef on these ops is slower than libm.
  static std::unordered_set<std::string> noSleef = {
      "sqrt",
      "ceil",
      "trunc",
      "fabs",
      "floor",
      "sqrtf",
      "ceilf",
      "truncf",
      "fabsf",
      "floorf",
  };
  return noSleef.find(name) == noSleef.end();
}

LLVMCodeGenImpl::SimdCallee LLVMCodeGenImpl::getSimdFunction(
    const std::string& basename,
    llvm::Type* basetype,
    Arity arity,
    int lanes) {
  std::string name;
  llvm::Type* type;
  bool useSimd;

  // Determine whether to use vectorized intrinsic.
  auto const& featureString = jit_->getTargetMachine().getTargetFeatureString();
  bool hasAVX = featureString.find("+avx") != llvm::StringRef::npos;
  std::string typeSuffix = basetype == DoubleTy_ ? "d" : "";
  std::string sleefName =
      "Sleef_" + basename + typeSuffix + std::to_string(lanes);
  if (wantSleef(basename) && hasAVX && jit_->hasSymbol(sleefName)) {
    name = std::move(sleefName);
    type = llvm::VectorType::get(basetype, ElementCount(lanes));
    useSimd = true;
  } else {
    name = basename;
    type = basetype;
    useSimd = false;
  }

  // Get function to call from name and type.
  llvm::FunctionType* fntype;
  switch (arity) {
    case Unary:
      fntype = llvm::FunctionType::get(type, {type}, false);
      break;
    case Binary:
      fntype = llvm::FunctionType::get(type, {type, type}, false);
      break;
  }
  FunctionCallee callee = module_->getOrInsertFunction(name, fntype, {});
  applyMathFunctionAttributes(llvm::cast<llvm::Function>(callee.getCallee()));
  return SimdCallee{callee.getFunctionType(), callee.getCallee(), useSimd};
}

void LLVMCodeGenImpl::visit(IntrinsicsPtr v) {
  llvm::FunctionType* call_ty = nullptr;
  llvm::Value* call_fn = nullptr;
  bool call_simd_sleef = false;

  if (v->op_type() == kIsNan) {
    return emitIsNan(v);
  }

  if (v->dtype().scalar_type() == ScalarType::Float) {
    switch (v->op_type()) {
      case kRsqrt: {
        v->params().front()->accept(this);
        value_ = irb_.CreateUnaryIntrinsic(llvm::Intrinsic::sqrt, value_);
        llvm::Value* constant =
            toVec(llvm::ConstantFP::get(FloatTy_, 1.0), v->dtype().lanes());
        value_ = irb_.CreateFDiv(constant, value_);
        return;
      } break;

#define SIMD_UNARY_MATH_CASE(enum, name, type)                  \
  case enum: {                                                  \
    std::tie(call_ty, call_fn, call_simd_sleef) =               \
        getSimdFunction(name, type, Unary, v->dtype().lanes()); \
  } break;
        SIMD_UNARY_MATH_CASE(kLog10, "log10f", FloatTy_)
        SIMD_UNARY_MATH_CASE(kLog, "logf", FloatTy_)
        SIMD_UNARY_MATH_CASE(kLog1p, "log1pf", FloatTy_)
        SIMD_UNARY_MATH_CASE(kLog2, "log2f", FloatTy_)
        SIMD_UNARY_MATH_CASE(kExp, "expf", FloatTy_)
        SIMD_UNARY_MATH_CASE(kCos, "cosf", FloatTy_)
        SIMD_UNARY_MATH_CASE(kSin, "sinf", FloatTy_)
        SIMD_UNARY_MATH_CASE(kSqrt, "sqrtf", FloatTy_)
        SIMD_UNARY_MATH_CASE(kAbs, "fabsf", FloatTy_)
        SIMD_UNARY_MATH_CASE(kFloor, "floorf", FloatTy_)
        SIMD_UNARY_MATH_CASE(kCeil, "ceilf", FloatTy_)
        SIMD_UNARY_MATH_CASE(kTrunc, "truncf", FloatTy_)
        SIMD_UNARY_MATH_CASE(kRound, "roundf", FloatTy_)
        SIMD_UNARY_MATH_CASE(kErf, "erff", FloatTy_)
        SIMD_UNARY_MATH_CASE(kErfc, "erfcf", FloatTy_)
        SIMD_UNARY_MATH_CASE(kTan, "tanf", FloatTy_)
        SIMD_UNARY_MATH_CASE(kAcos, "acosf", FloatTy_)
        SIMD_UNARY_MATH_CASE(kAsin, "asinf", FloatTy_)
        SIMD_UNARY_MATH_CASE(kAtan, "atanf", FloatTy_)
        SIMD_UNARY_MATH_CASE(kCosh, "coshf", FloatTy_)
        SIMD_UNARY_MATH_CASE(kSinh, "sinhf", FloatTy_)
        SIMD_UNARY_MATH_CASE(kTanh, "tanhf", FloatTy_)
        SIMD_UNARY_MATH_CASE(kExpm1, "expm1f", FloatTy_)
        SIMD_UNARY_MATH_CASE(kLgamma, "lgammaf", FloatTy_)
#undef SIMD_UNARY_MATH_CASE

#define SIMD_BINARY_MATH_CASE(enum, name, type)                  \
  case enum: {                                                   \
    std::tie(call_ty, call_fn, call_simd_sleef) =                \
        getSimdFunction(name, type, Binary, v->dtype().lanes()); \
  } break;
        SIMD_BINARY_MATH_CASE(kAtan2, "atan2f", FloatTy_)
        SIMD_BINARY_MATH_CASE(kPow, "powf", FloatTy_)
        SIMD_BINARY_MATH_CASE(kFmod, "fmodf", FloatTy_)
#undef SIMD_BINARY_MATH_CASE

      case kRemainder: {
        FunctionCallee callee = module_->getOrInsertFunction(
            "remainderf",
            llvm::FunctionType::get(FloatTy_, {FloatTy_, FloatTy_}, false),
            {});
        call_ty = callee.getFunctionType();
        call_fn = callee.getCallee();
        applyMathFunctionAttributes(llvm::cast<llvm::Function>(call_fn));
      } break;

      default: {
        throw unimplemented_lowering(v);
      } break;
    }

  } else if (v->dtype().scalar_type() == ScalarType::Double) {
    switch (v->op_type()) {
#define SIMD_UNARY_MATH_CASE(enum, name, type)                  \
  case enum: {                                                  \
    std::tie(call_ty, call_fn, call_simd_sleef) =               \
        getSimdFunction(name, type, Unary, v->dtype().lanes()); \
  } break;
      SIMD_UNARY_MATH_CASE(kLog10, "log10", DoubleTy_)
      SIMD_UNARY_MATH_CASE(kLog, "log", DoubleTy_)
      SIMD_UNARY_MATH_CASE(kLog1p, "log1p", DoubleTy_)
      SIMD_UNARY_MATH_CASE(kLog2, "log2", DoubleTy_)
      SIMD_UNARY_MATH_CASE(kExp, "exp", DoubleTy_)
      SIMD_UNARY_MATH_CASE(kCos, "cos", DoubleTy_)
      SIMD_UNARY_MATH_CASE(kSin, "sin", DoubleTy_)
      SIMD_UNARY_MATH_CASE(kSqrt, "sqrt", DoubleTy_)
      SIMD_UNARY_MATH_CASE(kAbs, "fabs", DoubleTy_)
      SIMD_UNARY_MATH_CASE(kFloor, "floor", DoubleTy_)
      SIMD_UNARY_MATH_CASE(kCeil, "ceil", DoubleTy_)
      SIMD_UNARY_MATH_CASE(kTrunc, "trunc", DoubleTy_)
      SIMD_UNARY_MATH_CASE(kRound, "round", DoubleTy_)
      SIMD_UNARY_MATH_CASE(kErf, "erf", DoubleTy_)
      SIMD_UNARY_MATH_CASE(kErfc, "erfc", DoubleTy_)
      SIMD_UNARY_MATH_CASE(kTan, "tan", DoubleTy_)
      SIMD_UNARY_MATH_CASE(kAcos, "acos", DoubleTy_)
      SIMD_UNARY_MATH_CASE(kAsin, "asin", DoubleTy_)
      SIMD_UNARY_MATH_CASE(kAtan, "atan", DoubleTy_)
      SIMD_UNARY_MATH_CASE(kCosh, "cosh", DoubleTy_)
      SIMD_UNARY_MATH_CASE(kSinh, "sinh", DoubleTy_)
      SIMD_UNARY_MATH_CASE(kTanh, "tanh", DoubleTy_)
      SIMD_UNARY_MATH_CASE(kExpm1, "expm1", DoubleTy_)
      SIMD_UNARY_MATH_CASE(kLgamma, "lgamma", DoubleTy_)
#undef SIMD_UNARY_MATH_CASE

      case kRsqrt: {
        v->params().front()->accept(this);
        value_ = irb_.CreateUnaryIntrinsic(llvm::Intrinsic::sqrt, value_);
        llvm::Value* constant = llvm::ConstantFP::get(DoubleTy_, 1.0);
        if (v->dtype().lanes() > 1) {
          constant = irb_.CreateVectorSplat(v->dtype().lanes(), constant);
        }
        value_ = irb_.CreateFDiv(constant, value_);
        return;
      } break;

#define SIMD_BINARY_MATH_CASE(enum, name, type)                  \
  case enum: {                                                   \
    std::tie(call_ty, call_fn, call_simd_sleef) =                \
        getSimdFunction(name, type, Binary, v->dtype().lanes()); \
  } break;
        SIMD_BINARY_MATH_CASE(kAtan2, "atan2", DoubleTy_)
        SIMD_BINARY_MATH_CASE(kPow, "pow", DoubleTy_)
        SIMD_BINARY_MATH_CASE(kFmod, "fmod", DoubleTy_)
#undef SIMD_BINARY_MATH_CASE

      case kRemainder: {
        FunctionCallee callee = module_->getOrInsertFunction(
            "remainder",
            llvm::FunctionType::get(DoubleTy_, {DoubleTy_, DoubleTy_}, false),
            {});
        call_ty = callee.getFunctionType();
        call_fn = callee.getCallee();
        applyMathFunctionAttributes(llvm::cast<llvm::Function>(call_fn));
      } break;

      default: {
        throw unimplemented_lowering(v);
      } break;
    }
  } else if (v->dtype().is_integral() && v->op_type() == kAbs) {
    // abs is only intrinsic defined for integer inputs in pytorch eager
    v->params().front()->accept(this);
    if (!v->dtype().is_signed()) {
      return;
    }
    // TODO: use llvm.abs intrinsic for LLVM 12
    auto zero = llvm::ConstantInt::get(value_->getType(), 0);
    auto neg_value = irb_.CreateSub(zero, value_);
    auto icmp = irb_.CreateICmpSGT(value_, zero);
    value_ = irb_.CreateSelect(icmp, value_, neg_value);
    return;
  } else {
    TORCH_INTERNAL_ASSERT(
        false,
        buildErrorMessage(
            std::string("Unimplemented lowering for intrinsic '") +
            std::to_string(v->op_type()) + "' for input of dtype " +
            std::to_string(v->dtype().scalar_dtype()) +
            " in LLVM codegen of the fuser."));
  }

  std::vector<llvm::Value*> params;
  for (auto& p : v->params()) {
    p->accept(this);
    params.push_back(value_);
  }

  if (v->dtype().lanes() == 1 || call_simd_sleef == true) {
    value_ = irb_.CreateCall(call_ty, call_fn, params);
  } else {
    llvm::Type* vecType = params[0]->getType();
    value_ = llvm::UndefValue::get(vecType);
    for (int i = 0; i < v->dtype().lanes(); ++i) {
      std::vector<llvm::Value*> call_operands;
      for (auto p : params) {
        call_operands.push_back(irb_.CreateExtractElement(p, i));
      }

      llvm::Value* val = irb_.CreateCall(call_ty, call_fn, call_operands);
      value_ = irb_.CreateInsertElement(value_, val, i);
    }
  }
}

void LLVMCodeGenImpl::visit(ExternalCallPtr v) {
  auto& func_registry = getNNCFunctionRegistry();
  if (!func_registry.count(v->func_name())) {
    throw unimplemented_lowering(v);
  }

  // Prepare a vector of bufs that we need to pass to the external function.
  // This vector is the output buf followed by the buf_args.
  std::vector<BufPtr> bufs(v->buf_args());
  bufs.insert(bufs.begin(), v->buf());

  int64_t bufs_num = bufs.size();
  int64_t args_num = v->args().size();

  // Count the size of dims array - it consists of dimension of all bufs
  // concatenated together.
  int64_t dims_num = 0;
  for (BufPtr b : bufs) {
    dims_num += b->dims().size();
  }

  llvm::Value* buf_ptrs = irb_.CreateAlloca(
      Int8PtrTy_, llvm::ConstantInt::getSigned(IntTy_, bufs_num));
  llvm::Value* buf_ranks = irb_.CreateAlloca(
      LongTy_, llvm::ConstantInt::getSigned(IntTy_, bufs_num));
  llvm::Value* buf_dims = irb_.CreateAlloca(
      LongTy_, llvm::ConstantInt::getSigned(IntTy_, dims_num));
  llvm::Value* buf_dtypes = irb_.CreateAlloca(
      ByteTy_, llvm::ConstantInt::getSigned(IntTy_, bufs_num));
  llvm::Value* extra_args = irb_.CreateAlloca(
      LongTy_, llvm::ConstantInt::getSigned(IntTy_, args_num));

  int i = 0;
  int dim_idx = 0;
  for (BufPtr b : bufs) {
    // Store value for buf pointer
    auto gep = irb_.CreateInBoundsGEP(
        buf_ptrs, {llvm::ConstantInt::getSigned(IntTy_, i)});
    b->base_handle()->accept(this);
    auto buf_ptr = this->value_;
    auto buf_void_ptr = irb_.CreatePointerCast(buf_ptr, Int8PtrTy_);
    irb_.CreateStore(buf_void_ptr, gep);

    // Store dtype of the buf
    gep = irb_.CreateInBoundsGEP(
        buf_dtypes, {llvm::ConstantInt::getSigned(IntTy_, i)});
    irb_.CreateStore(
        llvm::ConstantInt::getSigned(ByteTy_, (int8_t)b->dtype().scalar_type()),
        gep);

    // Store rank of the buf
    gep = irb_.CreateInBoundsGEP(
        buf_ranks, {llvm::ConstantInt::getSigned(IntTy_, i)});
    irb_.CreateStore(
        llvm::ConstantInt::getSigned(LongTy_, b->dims().size()), gep);

    // Store dims of the buf
    for (const auto dim : c10::irange(b->dims().size())) {
      gep = irb_.CreateInBoundsGEP(
          buf_dims, {llvm::ConstantInt::getSigned(IntTy_, dim_idx)});
      b->dims()[dim]->accept(this);
      auto dim_val = this->value_;
      irb_.CreateStore(irb_.CreateZExt(dim_val, LongTy_), gep);
      dim_idx++;
    }

    i++;
  }

  i = 0;
  for (ExprPtr arg : v->args()) {
    auto gep = irb_.CreateInBoundsGEP(
        extra_args, {llvm::ConstantInt::getSigned(IntTy_, i)});
    arg->accept(this);
    irb_.CreateStore(irb_.CreateZExtOrBitCast(this->value_, LongTy_), gep);
    i++;
  }

  // Generate the call itself
  std::string fname = v->func_name();
  FunctionCallee callee = module_->getOrInsertFunction(
      fname,
      llvm::FunctionType::get(
          llvm::Type::getVoidTy(getContext()), // return type
          {LongTy_, // int64_t bufs_num
           Int8PtrTy_->getPointerTo(), // void** buf_data
           LongTy_->getPointerTo(), // int64_t* buf_ranks
           LongTy_->getPointerTo(), // int64_t* buf_dims
           ByteTy_->getPointerTo(), // int64_t* buf_dtypes
           LongTy_, // int64_t args_num
           LongTy_->getPointerTo()}, // int64_t* extra_args
          false)); // is var_arg

  auto call_ty = callee.getFunctionType();
  auto call_fn = callee.getCallee();
  llvm::cast<llvm::Function>(call_fn)->addFnAttr(llvm::Attribute::NoUnwind);

  irb_.CreateCall(
      call_ty,
      call_fn,
      {llvm::ConstantInt::getSigned(LongTy_, bufs_num),
       buf_ptrs,
       buf_ranks,
       buf_dims,
       buf_dtypes,
       llvm::ConstantInt::getSigned(LongTy_, args_num),
       extra_args});

  value_ = llvm::ConstantInt::get(IntTy_, 0);
}

void LLVMCodeGenImpl::visit(AllocatePtr v) {
  llvm::Value* size =
      llvm::ConstantInt::getSigned(LongTy_, v->dtype().byte_size());
  for (ExprPtr e : v->dims()) {
    e->accept(this);
    size = irb_.CreateMul(size, irb_.CreateZExt(value_, LongTy_));
  }

  value_ = llvm::ConstantInt::get(IntTy_, 0);

  if (llvm::ConstantInt* CI = llvm::dyn_cast<llvm::ConstantInt>(size)) {
    if (CI->getSExtValue() < 512) {
      llvm::Value* alloca = irb_.CreateAlloca(dtypeToLLVM(v->dtype()), size);
      varToVal_[v->buffer_var()] = alloca;
      return;
    }
  }

  llvm::Instruction* I = llvm::CallInst::CreateMalloc(
      irb_.GetInsertBlock(),
      LongTy_,
      dtypeToLLVM(v->dtype()),
      size,
      nullptr,
      nullptr);

  // Insert the bitcast into the block.
  irb_.SetInsertPoint(irb_.GetInsertBlock());
  llvm::Value* malloc = irb_.Insert(I);
  varToVal_[v->buffer_var()] = malloc;
}

void LLVMCodeGenImpl::visit(FreePtr v) {
  value_ = llvm::ConstantInt::get(IntTy_, 0);
  llvm::Value* ptr = varToVal_.at(v->buffer_var());
  if (!llvm::isa<llvm::AllocaInst>(ptr)) {
    irb_.Insert(llvm::CallInst::CreateFree(ptr, irb_.GetInsertBlock()));
  }
}

void LLVMCodeGenImpl::visit(LetPtr v) {
  v->value()->accept(this);
  if (!varToVal_.count(v->var())) {
    varToVal_.emplace(v->var(), value_);
    scopeToVar_[scope_].push_back(v->var());
  } else {
    throw std::runtime_error("var should not exist before");
  }
}

void LLVMCodeGenImpl::visit(CondPtr v) {
  // Even if true_stmt and false_stmt are nullptr,
  // in case condition is a function call with side effect,
  // we still evaluate it.
  v->condition()->accept(this);

  if (!v->true_stmt() && !v->false_stmt()) {
    return;
  }
  assert(v->true_stmt());

  llvm::Value* condition = value_;
  llvm::Value* c = irb_.CreateICmpNE(
      condition, llvm::ConstantInt::get(condition->getType(), 0));
  llvm::BasicBlock* then_block =
      llvm::BasicBlock::Create(getContext(), "then", fn_);
  llvm::BasicBlock* else_block = nullptr;
  if (v->false_stmt()) {
    else_block = llvm::BasicBlock::Create(getContext(), "else", fn_);
  }
  llvm::BasicBlock* end_block =
      llvm::BasicBlock::Create(getContext(), "end", fn_);

  if (else_block) {
    irb_.CreateCondBr(c, then_block, else_block);
  } else {
    irb_.CreateCondBr(c, then_block, end_block);
  }

  irb_.SetInsertPoint(then_block);
  v->true_stmt()->accept(this);
  irb_.CreateBr(end_block);

  if (else_block) {
    irb_.SetInsertPoint(else_block);
    v->false_stmt()->accept(this);
    irb_.CreateBr(end_block);
  }

  irb_.SetInsertPoint(end_block);
}

void LLVMCodeGenImpl::optimize(llvm::Module& M) {
  llvm::legacy::FunctionPassManager FPM(&M);
  llvm::legacy::PassManager PM;

  // Add internal analysis passes from the target machine.
  auto& TM = jit_->getTargetMachine();
  PM.add(llvm::createTargetTransformInfoWrapperPass(TM.getTargetIRAnalysis()));
  FPM.add(llvm::createTargetTransformInfoWrapperPass(TM.getTargetIRAnalysis()));

  llvm::PassManagerBuilder PMB;
  PMB.OptLevel = 3;
  PMB.LoopVectorize = true;
  PMB.SLPVectorize = true;
  TM.adjustPassManager(PMB);

  PMB.populateFunctionPassManager(FPM);
  PMB.populateModulePassManager(PM);
  FPM.doInitialization();
  PM.add(llvm::createDeadCodeEliminationPass());
  PM.add(llvm::createAlwaysInlinerLegacyPass());
  PM.run(M);
  for (auto& FF : M) {
    FPM.run(FF);
  }
  FPM.doFinalization();
}

RegisterCodeGen<LLVMCodeGen> llvm_codegen_reg("llvm_codegen");

#endif // TORCH_ENABLE_LLVM<|MERGE_RESOLUTION|>--- conflicted
+++ resolved
@@ -507,15 +507,10 @@
   emitKernel(stmt, params);
 
   jit_->addModule(std::move(module_), std::move(context_));
-<<<<<<< HEAD
   if (!LLVMAOTWorkflow()) {
     auto sym = jit_->findSymbol("wrapper");
     kernelAddress_ = assertSuccess(sym.getAddress());
   }
-=======
-  //   auto sym = jit_->findSymbol("wrapper");
-  //   kernelAddress_ = assertSuccess(sym.getAddress());
->>>>>>> 62a3644e
 }
 
 llvm::LLVMContext& LLVMCodeGenImpl::getContext() {
